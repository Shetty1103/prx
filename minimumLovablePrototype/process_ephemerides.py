import georinex as gr
import xarray
from gnss_lib_py.utils.constants import WEEKSEC
from gnss_lib_py.utils.time_conversions import (
    datetime_to_tow,
    get_leap_seconds,
    tow_to_datetime,
)
from gnss_lib_py.utils.sim_gnss import find_sat
from gnss_lib_py.parsers.precise_ephemerides import (
    parse_sp3,
    multi_gnss_from_precise_eph,
    extract_sp3,
)
import pandas as pd
import numpy as np
from pathlib import Path
from datetime import datetime, timedelta
import parse_rinex
import constants


def convert_rnx3_nav_file_to_dataset(path):
    """load rnx3 nav file specified in path as xarray.dataset

    Input:
    path: pathlib.path object to a RNX3 file

    Load the file using the georinex package.
    return as an xarray.dataset object.
    """

    # parse RNX3 NAV file using georinex module
    nav_ds = parse_rinex.load(path)
    return nav_ds


def convert_rnx3_nav_file_to_dataframe(path):
    """load rnx3 nav file specified in path in pandas.dataframe

    Input:
    path can be either the path to a RNX3 file

    Load the file as dataset.
    Convert it to pandas.
    """
    nav_ds = convert_rnx3_nav_file_to_dataset(path)
    nav_df = convert_nav_dataset_to_dataframe(nav_ds)

    return nav_df


def convert_nav_dataset_to_dataframe(nav_ds):
    """convert ephemerides from xarray.Dataset to pandas.DataFrame, as required by gnss_lib_py"""
    nav_df = nav_ds.to_dataframe()
    nav_df.dropna(how="all", inplace=True)
    nav_df.reset_index(inplace=True)
    nav_df["source"] = nav_ds.filename
    # convert time to number of elapsed seconds since GPST origin
    nav_df["t_oc"] = (
        pd.to_numeric(nav_df["time"] - constants.cGpstEpoch)
<<<<<<< HEAD
        * constants.cNanoSecondsPerSecond
=======
        / constants.cNanoSecondsPerSecond
>>>>>>> 62686a2a
    )
    # convert time to number of elapsed seconds since beginning of week
    nav_df["t_oc"] = nav_df["t_oc"] - WEEKSEC * np.floor(nav_df["t_oc"] / WEEKSEC)
    nav_df["time"] = nav_df["time"].dt.tz_localize("UTC")

    nav_df.rename(
        columns={
            "M0": "M_0",
            "Eccentricity": "e",
            "Toe": "t_oe",
            "DeltaN": "deltaN",
            "Cuc": "C_uc",
            "Cus": "C_us",
            "Cic": "C_ic",
            "Crc": "C_rc",
            "Cis": "C_is",
            "Crs": "C_rs",
            "Io": "i_0",
            "Omega0": "Omega_0",
        },
        inplace=True,
    )
    return nav_df


def convert_single_nav_dataset_to_dataframe(nav_ds):
    """convert ephemerides from xarray.Dataset to pandas.DataFrame, as required by gnss_lib_py"""
    time = pd.to_datetime(nav_ds["time"].values)
    sv = nav_ds["sv"].values
    SVclockBias = nav_ds["SVclockBias"].values
    SVclockDrift = nav_ds["SVclockDrift"].values
    SVclockDriftRate = nav_ds["SVclockDriftRate"].values
    IODE = nav_ds["IODE"].values
    C_rs = nav_ds["Crs"].values
    deltaN = nav_ds["DeltaN"].values
    M_0 = nav_ds["M0"].values
    C_uc = nav_ds["Cuc"].values
    e = nav_ds["Eccentricity"].values
    C_us = nav_ds["Cus"].values
    sqrtA = nav_ds["sqrtA"].values
    t_oe = nav_ds["Toe"].values
    C_ic = nav_ds["Cic"].values
    Omega_0 = nav_ds["Omega0"].values
    C_is = nav_ds["Cis"].values
    i_0 = nav_ds["Io"].values
    C_rc = nav_ds["Crc"].values
    omega = nav_ds["omega"].values
    OmegaDot = nav_ds["OmegaDot"].values
    IDOT = nav_ds["IDOT"].values
    CodesL2 = nav_ds["CodesL2"].values
    GPSWeek = nav_ds["GPSWeek"].values
    L2Pflag = nav_ds["L2Pflag"].values
    SVacc = nav_ds["SVacc"].values
    health = nav_ds["health"].values
    TGD = nav_ds["TGD"].values
    IODC = nav_ds["IODC"].values
    TransTime = nav_ds["TransTime"].values
    source = nav_ds.filename
<<<<<<< HEAD
    time_gpst_ns = (
        nav_ds["time"].values.astype("datetime64[ms]").astype(datetime)
        - constants.cGpstEpoch
    )
    time_gpst_ns_np = np.timedelta64(time_gpst_ns)
    t_oc = (
        pd.to_numeric(time_gpst_ns_np).astype("float") * constants.cNanoSecondsPerSecond
=======
    time_gpst_ns = nav_ds["time"].values.astype("datetime64[ms]") - constants.cGpstEpoch
    time_gpst_ns_np = np.timedelta64(time_gpst_ns)
    t_oc = (
        pd.to_numeric(time_gpst_ns_np).astype("float") / constants.cNanoSecondsPerSecond
>>>>>>> 62686a2a
    )
    t_oc = t_oc - WEEKSEC * np.floor(t_oc / WEEKSEC)

    dataframe_data = {
        "time": time,
        "sv": sv,
        "SVclockBias": SVclockBias,
        "SVclockDrift": SVclockDrift,
        "SVclockDriftRate": SVclockDriftRate,
        "IODE": IODE,
        "C_rs": C_rs,
        "deltaN": deltaN,
        "M_0": M_0,
        "C_uc": C_uc,
        "e": e,
        "C_us": C_us,
        "sqrtA": sqrtA,
        "t_oe": t_oe,
        "C_ic": C_ic,
        "Omega_0": Omega_0,
        "C_is": C_is,
        "i_0": i_0,
        "C_rc": C_rc,
        "omega": omega,
        "OmegaDot": OmegaDot,
        "IDOT": IDOT,
        "CodesL2": CodesL2,
        "GPSWeek": GPSWeek,
        "L2Pflag": L2Pflag,
        "SVacc": SVacc,
        "health": health,
        "TGD": TGD,
        "IODC": IODC,
        "TransTime": TransTime,
        "source": source,
        "t_oc": t_oc,
    }

    nav_df = pd.DataFrame(dataframe_data, index=[0])

    return nav_df


def select_nav_ephemeris(nav_dataset, satellite_id, gpst_datetime):
    """select an ephemeris from a RNX3 nav dataset for a particular sv and time, and return a dataframe

    Input examples:
    nav_dataset = convert_rnx3_nav_file_to_dataset(path_to_rnx3_nav_file)
    satellite_id = np.array('G01', dtype='<U3') # satellite ID for a single satellite,
    gpst_datetime = np.datetime64('2022-01-01T00:00:00.000'), np.datetime64(tow_to_datetime(gps_week, gps_tow))

    Output:
    nav_dataframe: a pandas.dataframe containing the selected ephemeris
    """
    # select ephemeris for right satellite
    nav_dataset_of_requested_satellite_id = nav_dataset.sel(sv=satellite_id)
    # find first ephemeris before date of interest
    ephemeris_index = np.searchsorted(
        nav_dataset_of_requested_satellite_id.time.values, gpst_datetime
    )
    nav_dataset_of_requested_satellite_id_and_time = nav_dataset_of_requested_satellite_id.isel(
        time=ephemeris_index - 1
    )
    # convert to dataframe
    nav_dataframe = convert_single_nav_dataset_to_dataframe(
        nav_dataset_of_requested_satellite_id_and_time
    )

    return nav_dataframe


"""if __name__ == "__main__":"""<|MERGE_RESOLUTION|>--- conflicted
+++ resolved
@@ -57,16 +57,9 @@
     nav_df.reset_index(inplace=True)
     nav_df["source"] = nav_ds.filename
     # convert time to number of elapsed seconds since GPST origin
-    nav_df["t_oc"] = (
-        pd.to_numeric(nav_df["time"] - constants.cGpstEpoch)
-<<<<<<< HEAD
-        * constants.cNanoSecondsPerSecond
-=======
-        / constants.cNanoSecondsPerSecond
->>>>>>> 62686a2a
-    )
+    nav_df["t_oc"] = pd.to_numeric(nav_df["time"] - constants.cGpstEpoch) / constants.cNanoSecondsPerSecond
     # convert time to number of elapsed seconds since beginning of week
-    nav_df["t_oc"] = nav_df["t_oc"] - WEEKSEC * np.floor(nav_df["t_oc"] / WEEKSEC)
+    nav_df["t_oc"] = nav_df["t_oc"] - constants.cSecondsPerWeek * np.floor(nav_df["t_oc"] / constants.cSecondsPerWeek)
     nav_df["time"] = nav_df["time"].dt.tz_localize("UTC")
 
     nav_df.rename(
@@ -122,20 +115,10 @@
     IODC = nav_ds["IODC"].values
     TransTime = nav_ds["TransTime"].values
     source = nav_ds.filename
-<<<<<<< HEAD
-    time_gpst_ns = (
-        nav_ds["time"].values.astype("datetime64[ms]").astype(datetime)
-        - constants.cGpstEpoch
-    )
-    time_gpst_ns_np = np.timedelta64(time_gpst_ns)
-    t_oc = (
-        pd.to_numeric(time_gpst_ns_np).astype("float") * constants.cNanoSecondsPerSecond
-=======
     time_gpst_ns = nav_ds["time"].values.astype("datetime64[ms]") - constants.cGpstEpoch
     time_gpst_ns_np = np.timedelta64(time_gpst_ns)
     t_oc = (
         pd.to_numeric(time_gpst_ns_np).astype("float") / constants.cNanoSecondsPerSecond
->>>>>>> 62686a2a
     )
     t_oc = t_oc - WEEKSEC * np.floor(t_oc / WEEKSEC)
 
