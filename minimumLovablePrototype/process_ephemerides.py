import math

from gnss_lib_py.utils.sim_gnss import find_sat
import pandas as pd
import numpy as np
import parse_rinex
import constants
import helpers

log = helpers.get_logger(__name__)


def convert_rnx3_nav_file_to_dataframe(path):
    # parse RNX3 NAV file using georinex module
    nav_ds = parse_rinex.load(path, use_caching=True)
    nav_df = convert_nav_dataset_to_dataframe(nav_ds)
    return nav_df


constellation_2_system_time_scale = {
    "G": "GPST",
    "S": "SBAST",
    "E": "GST",
    "C": "BDT",
    "R": "GLONASST",
    "J": "QZSST",
    "I": "IRNSST",
}


def satellite_id_2_system_time_scale(satellite_id):
    assert (
            len(satellite_id) == 3
    ), f"Satellite ID unexpectedly not three characters long: {satellite_id}"
    return constellation_2_system_time_scale[constellation(satellite_id)]


def glonass_xdot(x, a):
    p = x[0:3]
    v = x[3:6]
    mu = 398600.44 * 1e9
    a_e = 6378136.0
    J_2 = 1082625.7 * 1e-9
    omega = 0.7292115 * 1e-5
    pdot = v
    vdot = np.zeros(3)
    r = np.linalg.norm(p)
    c1 = -mu / math.pow(p[0], 3) - (3 / 2) * math.pow(J_2, 2) * (
            mu * math.pow(a_e, 2) / math.pow(r, 5)
    ) * (1 - 5 * math.pow(p[2] / r, 2))
    vdot[0] = c1 * p[0] + math.pow(omega, 2) * p[0] + 2 * omega * v[1] + a[0]
    vdot[1] = c1 * p[1] + math.pow(omega, 2) * p[1] - 2 * omega * v[0] + a[1]
    vdot[2] = c1 * p[2] + a[2]
    return np.concatenate((pdot, vdot))


def compute_glonass_pv(sat_ephemeris: pd.DataFrame, t_system_time: pd.Timedelta):
    """Compute GLONASS satellite position and velocity from ephemerides"""
    toe = sat_ephemeris["ephemeris_reference_time_system_time"].values[0]
    p = sat_ephemeris[["X", "Y", "Z"]].values.flatten()
    v = sat_ephemeris[["dX", "dY", "dZ"]].values.flatten()
    x = np.concatenate((p, v))
    a = sat_ephemeris[["dX2", "dY2", "dZ2"]].values.flatten()
    t = toe

    assert t_system_time >= t, (
        f"Time for which orbit is to be computed {t_system_time} is before "
        f"ephemeris reference time {t}, should we be we propagating GLONASS orbits backwards in time?"
    )
    while abs((t - t_system_time).delta) > 1:
        max_time_step_s = 60
        h = min(
            max_time_step_s,
            float((t_system_time - t).delta) / constants.cNanoSecondsPerSecond,
        )
        k1 = glonass_xdot(x, a)
        k2 = glonass_xdot(x + k1 * h / 2, a)
        k3 = glonass_xdot(x + k2 * h / 2, a)
        k4 = glonass_xdot(x + k3 * h, a)
        x = x + h / 6 * (k1 + 2 * k2 + 2 * k3 + k4)
        t += pd.Timedelta(h, "seconds")

    return x[0:3], x[3:6]


def compute_kepler_pv(sat_ephemeris: pd.DataFrame, t_system_time: pd.Timedelta):
    system_time_week, system_time_week_second = helpers.timedelta_2_weeks_and_seconds(
        t_system_time
    )
    # use gnss_lib_py as a stopgap until we have our own ephemeris computation. Pretend that this is a GPS ephemeris:
    satellite = sat_ephemeris["sv"].iloc[0]
    if constellation(satellite) == "E":
        sat_ephemeris["GPSWeek"] = sat_ephemeris["GALWeek"]
    if constellation(satellite) == "C":
        sat_ephemeris["GPSWeek"] = sat_ephemeris["BDTWeek"]

    sv_posvel = find_sat(
        sat_ephemeris, np.array([float(system_time_week_second)]), system_time_week
    )
    position_system_frame_m = sv_posvel[["x", "y", "z"]].values.flatten()
    velocity_system_frame_mps = sv_posvel[["vx", "vy", "vz"]].values.flatten()
    return position_system_frame_m, velocity_system_frame_mps


def constellation(satellite_id: str):
    assert (
            len(satellite_id) == 3
    ), f"Satellite ID unexpectedly not three characters long: {satellite_id}"
    return satellite_id[0]


def compute_satellite_state(
        ephemerides: pd.DataFrame, satellite_id: str, t_system_time_ns: pd.Timedelta
):
    sat_ephemeris = select_nav_ephemeris(ephemerides, satellite_id, t_system_time_ns)
    if (
            constellation(satellite_id) == "G"
            or constellation(satellite_id) == "E"
            or constellation(satellite_id) == "C"
    ):
        position_system_frame_m, velocity_system_frame_mps = compute_kepler_pv(
            sat_ephemeris, t_system_time_ns
        )
        relativistic_clock_effect_m = compute_relativistic_clock_effect(
            position_system_frame_m, velocity_system_frame_mps
        )
    elif constellation(satellite_id) == "R":
        position_system_frame_m, velocity_system_frame_mps = compute_glonass_pv(
            sat_ephemeris, t_system_time_ns
        )
        # relativistic clock effect are already taken into account in Glonass navigation message
        relativistic_clock_effect_m = 0
    else:
        position_system_frame_m = np.full(3, np.nan)
        velocity_system_frame_mps = np.full(3, np.nan)
        relativistic_clock_effect_m = np.nan
        # assert False, f"Constellation of {satellite_id} not supported"

    (
        clock_offset_m,
        clock_offset_rate_mps,
    ) = compute_satellite_clock_offset_and_clock_offset_rate(
        ephemerides, satellite_id, t_system_time_ns
    )

    return (
        position_system_frame_m,
        velocity_system_frame_mps,
        clock_offset_m,
        clock_offset_rate_mps,
        relativistic_clock_effect_m,
    )


def convert_nav_dataset_to_dataframe(nav_ds):
    """convert ephemerides from xarray.Dataset to pandas.DataFrame, as required by gnss_lib_py"""
    nav_df = nav_ds.to_dataframe()
    # Drop ephemerides for which all parameters are NaN, as we cannot compute anything from those
    nav_df.dropna(how="all", inplace=True)
    nav_df.reset_index(inplace=True)
    nav_df["source"] = nav_ds.filename
    # georinex adds suffixes to satellite IDs if it sees multiple ephemerides (e.g. F/NAV, I/NAV) for the same
    # satellite and the same timstamp.
    # The downstream code expects three-letter satellite IDs, to remove suffixes.
    nav_df["sv"] = nav_df.apply(lambda row: row["sv"][:3], axis=1)

    nav_df["time_scale"] = nav_df.apply(
        lambda row: satellite_id_2_system_time_scale(row["sv"]), axis=1
    )
    nav_df["time"] = nav_df.apply(
        lambda row: helpers.timestamp_2_timedelta(row["time"], row["time_scale"]),
        axis=1,
    )

    def extract_toe(row):
        week_field = {
            "GPST": "GPSWeek",
            "GST": "GALWeek",
            "BDT": "BDTWeek",
            "SBAST": "GPSWeek",
            "QZSST": "GPSWeek",
            "IRNSST": "GPSWeek",
        }
        if row["time_scale"] != "GLONASST":
            full_seconds = (
                    row[week_field[row["time_scale"]]] * constants.cSecondsPerWeek
                    + row["Toe"]
            )
            return pd.Timedelta(full_seconds, "seconds")
        if row["time_scale"] == "GLONASST":
            return pd.Timedelta(row["time"])

    nav_df["ephemeris_reference_time_system_time"] = nav_df.apply(extract_toe, axis=1)

    nav_df.rename(
        columns={
            "M0": "M_0",
            "Eccentricity": "e",
            "Toe": "t_oe",
            "DeltaN": "deltaN",
            "Cuc": "C_uc",
            "Cus": "C_us",
            "Cic": "C_ic",
            "Crc": "C_rc",
            "Cis": "C_is",
            "Crs": "C_rs",
            "Io": "i_0",
            "Omega0": "Omega_0",
        },
        inplace=True,
    )
    return nav_df


def select_nav_ephemeris(
        nav_dataframe: pd.DataFrame,
        satellite_id: str,
        t_system: pd.Timedelta,
        obs_type=None,
):
    """
    select an ephemeris from a RINEX 3 ephemeris dataframe for a particular sv and time, and return the ephemeris.
    """
    assert (
            type(t_system) == pd.Timedelta
    ), f"t_system is not a pandas.Timedelta, but {type(t_system)}"
    ephemerides_of_requested_sat = nav_dataframe.loc[
        (nav_dataframe["sv"] == satellite_id)
    ]
    # if the considered satellite is Galileo, there is a need to check which type of ephemeris has to be retrieved (
    # F/NAV or I/NAV)
    if obs_type is not None and constellation(satellite_id) == "E":
        frequency_letter = obs_type[1]
        match frequency_letter:
            case "1" | "7":  # DataSrc >= 512
                ephemerides_of_requested_sat = ephemerides_of_requested_sat.loc[
                    ephemerides_of_requested_sat.DataSrc
                    >= constants.cGalileoFnavDataSourceIndicator
                    ]
            case "5":  # DataSrc < 512
                ephemerides_of_requested_sat = ephemerides_of_requested_sat.loc[
                    ephemerides_of_requested_sat.DataSrc
                    < constants.cGalileoFnavDataSourceIndicator
                    ]
            case _:  # other galileo signals not supported in rnx3
                log.info(
                    f"Could not retrieve ephemeris for satellite id: {satellite_id} and obs: {obs_type}"
                )

    # Find first ephemeris before time of interest
    ephemerides_of_requested_sat = ephemerides_of_requested_sat.sort_values(by=["time"])
    ephemerides_of_requested_sat_before_requested_time = (
        ephemerides_of_requested_sat.loc[
            ephemerides_of_requested_sat["time"] <= t_system
            ]
    )
    assert (
            ephemerides_of_requested_sat_before_requested_time.shape[0] > 0
    ), f"Did not find ephemeris with timestamp before {t_system}"
    return ephemerides_of_requested_sat_before_requested_time.iloc[[-1]]


def compute_satellite_clock_offset_and_clock_offset_rate(
        parsed_rinex_3_nav_file: pd.DataFrame,
        satellite: str,
        time_constellation_time_ns: pd.Timedelta,
):
    ephemeris_df = select_nav_ephemeris(
        parsed_rinex_3_nav_file, satellite, time_constellation_time_ns
    )
    # Convert to 64-bit float seconds here, as pandas.Timedelta has only nanosecond resolution
    time_wrt_ephemeris_epoch_s = helpers.timedelta_2_seconds(
        time_constellation_time_ns - ephemeris_df["time"].iloc[0]
    )
    if satellite[0] == "R":
        offset_at_epoch_s = ephemeris_df["SVclockBias"].iloc[0]
        offset_rate_at_epoch_sps = ephemeris_df["SVrelFreqBias"].iloc[0]
        offset_acceleration_sps2 = 0
    elif satellite[0] == "S":
        # TODO RINEX 3.05 mentions a W0 time offset term for SBAS, where do we get that from?
        offset_at_epoch_s = ephemeris_df["SVclockBias"].iloc[0]
        offset_rate_at_epoch_sps = ephemeris_df["SVrelFreqBias"].iloc[0]
        offset_acceleration_sps2 = 0
    else:
        offset_at_epoch_s = ephemeris_df["SVclockBias"].iloc[0]
        offset_rate_at_epoch_sps = ephemeris_df["SVclockDrift"].iloc[0]
        offset_acceleration_sps2 = ephemeris_df["SVclockDriftRate"].iloc[0]

    offset_s = (
            offset_at_epoch_s
            + offset_rate_at_epoch_sps * time_wrt_ephemeris_epoch_s
            + offset_acceleration_sps2 * math.pow(time_wrt_ephemeris_epoch_s, 2)
    )
    offset_rate_sps = (
            offset_rate_at_epoch_sps
            + 2 * offset_acceleration_sps2 * time_wrt_ephemeris_epoch_s
    )

    return (
        constants.cGpsIcdSpeedOfLight_mps * offset_s,
        constants.cGpsIcdSpeedOfLight_mps * offset_rate_sps,
    )


def compute_total_group_delay_rnx3(
        parsed_rinex_3_nav_file: pd.DataFrame,
        time_constellation_time_ns: pd.Timedelta,
        satellite: str,
        obs_type: str,
):
    """compute the total group delay from a parsed rnx3 file, for a specific satellite, time and observation type

    Input examples:
    parsed_rinex_3_nav_file = ph.convert_rnx3_nav_file_to_dataframe(rinex_3_navigation_file)
    satellite = "G01" # satellite ID for a single satellite,
    time_constellation_time_ns = pd.Timestamp(np.datetime64("2022-01-01T01:00:00.000000000"))
    obs_type = "C1C" # RNX3 observation code

    Output:
    nav_dataframe: a pandas.dataframe containing the selected ephemeris

    Reference:
    - GPS: IS-GPS-200N.pdf, §20.3.3.3.3.2
    - Galileo: Galileo_OS_SIS_ICD_v2.0.pdf, §5.1.5
    - Beidou B1I, B2I, B3I: Beidou_ICD_B1I_v3.0.pdf, §5.2.4.10
    - Beidou B1Cp, B1Cd: Beidou_ICD_B1C_v1.0.pdf, §7.6.2 (not supported by rnx3)
    - Beidou B2bi: Beidou_ICD_B2b_v1.0.pdf, §7.5.2 (not supported by rnx3)

    Note: rinex v3 nav files only support a subset of observations.
    """
    ephemeris_df = select_nav_ephemeris(
        parsed_rinex_3_nav_file,
        satellite,
        time_constellation_time_ns,
        obs_type=obs_type,
    )

    # compute the scale factor, depending on the constellation and frequency
    constellation = satellite[0]
    frequency_code = obs_type[1]
    match constellation:
        case "G":
            group_delay = ephemeris_df.TGD.values[0]
            match frequency_code:
                case "1":
                    gamma = 1
                case "2":
                    gamma = (
                                    constants.carrier_frequencies_hz()["G"]["L1"]
                                    / constants.carrier_frequencies_hz()["G"]["L2"]
                            ) ** 2
                case _:
                    gamma = np.nan
        case "E":
            match frequency_code:
                case "1":
                    group_delay = ephemeris_df.BGDe5b.values[0]
                    gamma = 1
                case "5":
                    group_delay = ephemeris_df.BGDe5a.values[0]
                    gamma = (
                                    constants.carrier_frequencies_hz()["E"]["L1"]
                                    / constants.carrier_frequencies_hz()["E"]["L5"]
                            ) ** 2
                case "7":
                    group_delay = ephemeris_df.BGDe5b.values[0]
                    gamma = (
                                    constants.carrier_frequencies_hz()["E"]["L1"]
                                    / constants.carrier_frequencies_hz()["E"]["L7"]
                            ) ** 2
                case _:
                    group_delay = np.nan
                    gamma = np.nan
        case "C":
            match obs_type:
                case "C2I":  # called B1I in Beidou ICD
                    group_delay = ephemeris_df.TGD1.values[0]
                    gamma = 1
                case "C7I":  # called B2I in Beidou ICD
                    group_delay = ephemeris_df.TGD2.values[0]
                    gamma = 1
                case "C6I":  # called B3I in Beidou ICD
                    group_delay = 0
                    gamma = 1
                case _:
                    group_delay = np.nan
                    gamma = np.nan
        case _:
            group_delay = np.nan
            gamma = np.nan

    if np.isnan(gamma):
        log.info(
            f"Could not retrieve total group delay for satellite id: {satellite} and obs: {obs_type}"
        )

    return group_delay * gamma


def compute_sagnac_effect(sat_pos_m, rx_pos_m):
    """compute the sagnac effect (effect of the Earth rotation during signal propagation°

        Input:
        - sat_pos_m: satellite ECEF position. np.ndarray of shape (3,)
        - rx_pos_m: satellite ECEF position. np.ndarray of shape (3,)

        Note:
        The computation uses small angle approximation of cos and sin.

        Reference:
        RTKLIB v2.4.2 manual, eq E.3.8b, p 140
    """
    sagnac_effect_m = constants.cEarthRotationRate_radps / constants.cGpsIcdSpeedOfLight_mps \
                      * (sat_pos_m[0] * rx_pos_m[1] - sat_pos_m[1] * rx_pos_m[0])
    return sagnac_effect_m


def compute_relativistic_clock_effect(
<<<<<<< HEAD
        sat_pos_m: np.array(3, ),
        sat_vel_mps: np.array(3, )
=======
        sat_pos_m: np.array(3,),
        sat_vel_mps: np.array(3,)
>>>>>>> 4e14cdc6
):
    """
    Reference:
    GNSS Data Processing, Vol. I: Fundamentals and Algorithms. Equation (5.19)
    """
    relativistic_clock_effect_m = (
            -2 * np.dot(sat_pos_m, sat_vel_mps) / constants.cGpsIcdSpeedOfLight_mps
    )

    return relativistic_clock_effect_m
<<<<<<< HEAD


def compute_satellite_elevation_and_azimuth(sat_pos_ecef, receiver_pos_ecef):
    """
    Reference:
    GNSS Data Processing, Vol. I: Fundamentals and Algorithms. Equations (B.9),(B.13),(B.14)
    """
    rho = (sat_pos_ecef - receiver_pos_ecef) / np.linalg.norm(sat_pos_ecef - receiver_pos_ecef)
    [lat, lon, __] = ecef_2_geodetic(receiver_pos_ecef)
    unit_e = [-np.sin(lon), np.cos(lon), 0]
    unit_n = [-np.cos(lon) * np.sin(lat), -np.sin(lon) * np.sin(lat), np.cos(lat)]
    unit_u = [np.cos(lon) * np.cos(lat), np.sin(lon) * np.cos(lat), np.sin(lat)]
    elevation_rad = np.arcsin(np.dot(rho, unit_u))
    azimuth_rad = np.arctan2(np.dot(rho, unit_e), np.dot(rho, unit_n))
    return elevation_rad, azimuth_rad


def ecef_2_geodetic(pos_ecef):
    """Reference:
    GNSS Data Processing, Vol. I: Fundamentals and Algorithms. Equations (B.4),(B.5),(B.6)
    """
    p = np.sqrt(pos_ecef[0] ** 2 + pos_ecef[1] ** 2)
    longitude_rad = np.arctan2(pos_ecef[1], pos_ecef[0])
    precision_m = 1e-3
    delta_h_m = 1  # initialization to a value larger than precision
    altitude_m = 0
    latitude_rad = np.arctan2(pos_ecef[2], p * (1 - constants.cWgs84EarthEccentricity ** 2))
    while delta_h_m > precision_m:
        n = constants.cWgs84EarthSemiMajorAxis_m / np.sqrt(
            1 - constants.cWgs84EarthEccentricity ** 2 * np.sin(latitude_rad) ** 2)
        altitude_previous = altitude_m
        altitude_m = p / np.cos(latitude_rad) - n
        delta_h_m = np.abs(altitude_m - altitude_previous)
        latitude_rad = np.arctan2(pos_ecef[2], p * (1 - n * constants.cWgs84EarthEccentricity ** 2 / (n + altitude_m)))
    return [latitude_rad, longitude_rad, altitude_m]
=======
>>>>>>> 4e14cdc6
<|MERGE_RESOLUTION|>--- conflicted
+++ resolved
@@ -416,13 +416,8 @@
 
 
 def compute_relativistic_clock_effect(
-<<<<<<< HEAD
-        sat_pos_m: np.array(3, ),
-        sat_vel_mps: np.array(3, )
-=======
         sat_pos_m: np.array(3,),
         sat_vel_mps: np.array(3,)
->>>>>>> 4e14cdc6
 ):
     """
     Reference:
@@ -433,8 +428,7 @@
     )
 
     return relativistic_clock_effect_m
-<<<<<<< HEAD
-
+  
 
 def compute_satellite_elevation_and_azimuth(sat_pos_ecef, receiver_pos_ecef):
     """
@@ -469,5 +463,3 @@
         delta_h_m = np.abs(altitude_m - altitude_previous)
         latitude_rad = np.arctan2(pos_ecef[2], p * (1 - n * constants.cWgs84EarthEccentricity ** 2 / (n + altitude_m)))
     return [latitude_rad, longitude_rad, altitude_m]
-=======
->>>>>>> 4e14cdc6
