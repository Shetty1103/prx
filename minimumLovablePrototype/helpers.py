import hashlib
from pathlib import Path
import logging
<<<<<<< HEAD

import numpy
import matplotlib.pyplot as plt

=======
>>>>>>> 497a6f72
import constants
import numpy as np
import pandas as pd
import glob
import subprocess
<<<<<<< HEAD
import math
=======
>>>>>>> 497a6f72

logging.basicConfig(
    format="%(asctime)s,%(msecs)03d %(levelname)-8s [%(filename)s:%(lineno)d] %(message)s",
    datefmt="%Y-%m-%d:%H:%M:%S",
    level=logging.DEBUG,
)

log = logging.getLogger(__name__)


def get_logger(label):
    return logging.getLogger(label)


def prx_root() -> Path:
    return Path(__file__).parent.parent


# From https://stackoverflow.com/a/3431838
def md5_of_file_content(file: Path):
    assert file.exists(), f"Looks like {file} does not exist."
    hash_md5 = hashlib.md5()
    with open(file, "rb") as f:
        for chunk in iter(lambda: f.read(4096), b""):
            hash_md5.update(chunk)
    return hash_md5.hexdigest()


<<<<<<< HEAD
def timestamp_2_timedelta(timestamp: pd.Timestamp, time_scale):
    assert type(timestamp) == pd.Timestamp, "timestamp must be of type pd.Timestamp"
    # RINEX 3 adds the offset between GPST and GST/QZSST/IRNSST epochs, so we can use the GPST epoch here.
    # The SBAST epoch is the same as the GPST epoch.
    if time_scale == "GPST" or time_scale == "SBAST" or time_scale == "QZSST" or time_scale == "IRNSST" or time_scale == "GST":
        return timestamp - constants.cGpstUtcEpoch
    if time_scale == "BDT":
        # TODO double-check the offset between BDT and GPST
        return (timestamp - constants.cGpstUtcEpoch) - \
            pd.Timedelta(1356*constants.cSecondsPerWeek, "seconds") \
            - pd.Timedelta(14, "seconds")
    # The GLONASS epoch is (probably) the UTC epoch, to keep the Timedelta within the same order of magnitude
    # as for the other constellations, we use an arbitrary epoch here.
    if time_scale == "GLONASST":
        return timestamp - constants.cArbitraryGlonassUtcEpoch
    assert False, f"Time scale {time_scale} not supported."


def timedelta_2_weeks_and_seconds(time_delta: pd.Timedelta):
    assert type(time_delta) == pd.Timedelta, "time_delta must be of type pd.Timedelta"
    weeks = math.floor(time_delta.delta/constants.cNanoSecondsPerWeek)
    week_nanoseconds = time_delta.delta - weeks * constants.cNanoSecondsPerWeek
    return weeks, np.float64(week_nanoseconds) / constants.cNanoSecondsPerSecond


def rinex_header_time_string_2_timestamp(time_string: str) -> pd.Timestamp:
=======
def timestamp_2_gpst_ns(ts: pd.Timestamp):
    delta = ts - constants.cGpstEpoch
    return delta.delta


def rinex_header_time_string_2_timestamp_ns(time_string: str) -> np.datetime64:
>>>>>>> 497a6f72
    elements = time_string.split()
    time_scale = elements[-1]
    assert time_scale == "GPS", "Time scales other than GPST not supported yet"
    year = int(elements[0])
    month = int(elements[1])
    day = int(elements[2])
    hour = int(elements[3])
    minute = int(elements[4])
    second = float(elements[5])
    datetime64_string = (
        f"{year}-{month:02}-{day:02}T{hour:02}:{minute:02}:{second:012.9f}"
    )
    timestamp = pd.Timestamp(np.datetime64(datetime64_string))
    return timestamp


def repair_with_gfzrnx(file):
    gfzrnx_binaries = glob.glob(
        str(prx_root().joinpath("tools/gfzrnx/**gfzrnx**")), recursive=True
    )
    for gfzrnx_binary in gfzrnx_binaries:
        command = f" {gfzrnx_binary} -finp {file} -fout {file}  -chk -kv -f"
        result = subprocess.run(command, capture_output=True, shell=True)
        if result.returncode == 0:
            log.info(f"Ran gfzrnx file repair on {file}")
            return file
    assert False, "gdzrnx file repair run failed!"

<<<<<<< HEAD

def plot_float_spacing(a, b):
    floats = np.geomspace(a, b, num=100)
    space_between_float64s = np.spacing(floats)
    plt.plot(floats, space_between_float64s)
    plt.grid()
    plt.title(f"Smallest spacing between float64 numbers using np.spacing \n {a} to today's GPST in seconds.")
    plt.xlabel("float64 number")
    plt.ylabel("Space")
    plt.xscale("log")
    plt.yscale("log")
    plt.savefig(Path(__file__).parent.joinpath("float_spacing.png"), dpi=300)


if __name__ == "__main__":
    today_gpst_s = pd.Timestamp.now() - constants.cGpstEpoch
    plot_float_spacing(1e-6, today_gpst_s.total_seconds())
=======
def deg_2_rad(angle_deg):
    return angle_deg * np.pi / 180
>>>>>>> 497a6f72
<|MERGE_RESOLUTION|>--- conflicted
+++ resolved
@@ -1,22 +1,12 @@
 import hashlib
 from pathlib import Path
 import logging
-<<<<<<< HEAD
-
-import numpy
-import matplotlib.pyplot as plt
-
-=======
->>>>>>> 497a6f72
 import constants
 import numpy as np
 import pandas as pd
 import glob
 import subprocess
-<<<<<<< HEAD
 import math
-=======
->>>>>>> 497a6f72
 
 logging.basicConfig(
     format="%(asctime)s,%(msecs)03d %(levelname)-8s [%(filename)s:%(lineno)d] %(message)s",
@@ -45,7 +35,6 @@
     return hash_md5.hexdigest()
 
 
-<<<<<<< HEAD
 def timestamp_2_timedelta(timestamp: pd.Timestamp, time_scale):
     assert type(timestamp) == pd.Timestamp, "timestamp must be of type pd.Timestamp"
     # RINEX 3 adds the offset between GPST and GST/QZSST/IRNSST epochs, so we can use the GPST epoch here.
@@ -72,14 +61,6 @@
 
 
 def rinex_header_time_string_2_timestamp(time_string: str) -> pd.Timestamp:
-=======
-def timestamp_2_gpst_ns(ts: pd.Timestamp):
-    delta = ts - constants.cGpstEpoch
-    return delta.delta
-
-
-def rinex_header_time_string_2_timestamp_ns(time_string: str) -> np.datetime64:
->>>>>>> 497a6f72
     elements = time_string.split()
     time_scale = elements[-1]
     assert time_scale == "GPS", "Time scales other than GPST not supported yet"
@@ -108,25 +89,6 @@
             return file
     assert False, "gdzrnx file repair run failed!"
 
-<<<<<<< HEAD
 
-def plot_float_spacing(a, b):
-    floats = np.geomspace(a, b, num=100)
-    space_between_float64s = np.spacing(floats)
-    plt.plot(floats, space_between_float64s)
-    plt.grid()
-    plt.title(f"Smallest spacing between float64 numbers using np.spacing \n {a} to today's GPST in seconds.")
-    plt.xlabel("float64 number")
-    plt.ylabel("Space")
-    plt.xscale("log")
-    plt.yscale("log")
-    plt.savefig(Path(__file__).parent.joinpath("float_spacing.png"), dpi=300)
-
-
-if __name__ == "__main__":
-    today_gpst_s = pd.Timestamp.now() - constants.cGpstEpoch
-    plot_float_spacing(1e-6, today_gpst_s.total_seconds())
-=======
 def deg_2_rad(angle_deg):
-    return angle_deg * np.pi / 180
->>>>>>> 497a6f72
+    return angle_deg * np.pi / 180