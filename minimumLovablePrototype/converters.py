from pathlib import Path
import glob
import itertools
import subprocess
import gzip
import prx
import helpers

<<<<<<< HEAD
=======

>>>>>>> 62686a2a
log = helpers.get_logger(__name__)


def compressed_to_uncompressed(file: Path):
    assert file.exists(), "File does not exist"
    if str(file).endswith(".gz"):
        uncompressed_file = Path(str(file).replace(".gz", ""))
        with gzip.open(file, "rb") as compressed_file:
            with open(uncompressed_file, "wb") as output_file:
                output_file.write(compressed_file.read())
        log.info(f"Uncompressed {file} to {uncompressed_file}")
        return uncompressed_file
    else:
        return None


<<<<<<< HEAD
def is_compact_rinex(file: Path):
=======
def is_compact_rinex_obs_file(file: Path):
>>>>>>> 62686a2a
    assert file.exists(), "File does not exist"
    if not str(file).endswith(".crx"):
        return False
    with open(file) as f:
        first_line = f.readline()
    if "COMPACT RINEX FORMAT" not in first_line:
        return False
    return True


<<<<<<< HEAD
def compact_rinex_to_rinex(file: Path):
    assert file.exists(), "File does not exist"
    if not is_compact_rinex(file):
=======
def compact_rinex_obs_file_to_rinex_obs_file(file: Path):
    assert file.exists(), "File does not exist"
    if not is_compact_rinex_obs_file(file):
>>>>>>> 62686a2a
        return None
    crx2rnx_binaries = glob.glob(
        str(prx.prx_root().joinpath("tools/RNXCMP/**/CRX2RNX*")), recursive=True
    )
    for crx2rnx_binary in crx2rnx_binaries:
        command = f" {crx2rnx_binary} {file}"
        result = subprocess.run(command, capture_output=True, shell=True)
        if result.returncode == 0:
            expanded_file = Path(str(file).replace(".crx", ".rnx"))
            log.info(f"Converted compact Rinex to Rinex: {expanded_file}")
            return expanded_file
    return None


def rinex_2_to_rinex_3(file: Path):
    assert file.exists(), "File does not exist"
    return None


<<<<<<< HEAD
def is_rinex_3(file: Path):
=======
def is_rinex_3_obs_file(file: Path):
>>>>>>> 62686a2a
    assert file.exists(), "File does not exist"
    try:
        with open(file) as f:
            first_line = f.readline()
    except UnicodeDecodeError as e_unicode:
        return False
    if "RINEX VERSION" not in first_line or "3.0" not in first_line:
        return False
    return True


def anything_to_rinex_3(file: Path):
    assert file.exists(), "File does not exist"
    file = Path(file)
    converters = [
        compact_rinex_obs_file_to_rinex_obs_file,
        compressed_to_uncompressed,
        rinex_2_to_rinex_3,
    ]
    output = None
    input = file
    converter_calls = 0
    max_number_of_conversions = 10
    for converter in itertools.cycle(converters):
<<<<<<< HEAD
        if is_rinex_3(input):
=======
        if is_rinex_3_obs_file(input):
>>>>>>> 62686a2a
            return input
        converter_calls += 1
        output = converter(input)
        if output is not None:
            input = output
        if converter_calls > max_number_of_conversions * len(converters):
            log.error(
                f"Tried converting file {file.name} {max_number_of_conversions} times, still not RINEX 3, giving up."
            )
            return None<|MERGE_RESOLUTION|>--- conflicted
+++ resolved
@@ -6,10 +6,6 @@
 import prx
 import helpers
 
-<<<<<<< HEAD
-=======
-
->>>>>>> 62686a2a
 log = helpers.get_logger(__name__)
 
 
@@ -26,11 +22,7 @@
         return None
 
 
-<<<<<<< HEAD
-def is_compact_rinex(file: Path):
-=======
 def is_compact_rinex_obs_file(file: Path):
->>>>>>> 62686a2a
     assert file.exists(), "File does not exist"
     if not str(file).endswith(".crx"):
         return False
@@ -41,15 +33,9 @@
     return True
 
 
-<<<<<<< HEAD
-def compact_rinex_to_rinex(file: Path):
-    assert file.exists(), "File does not exist"
-    if not is_compact_rinex(file):
-=======
 def compact_rinex_obs_file_to_rinex_obs_file(file: Path):
     assert file.exists(), "File does not exist"
     if not is_compact_rinex_obs_file(file):
->>>>>>> 62686a2a
         return None
     crx2rnx_binaries = glob.glob(
         str(prx.prx_root().joinpath("tools/RNXCMP/**/CRX2RNX*")), recursive=True
@@ -69,11 +55,7 @@
     return None
 
 
-<<<<<<< HEAD
-def is_rinex_3(file: Path):
-=======
 def is_rinex_3_obs_file(file: Path):
->>>>>>> 62686a2a
     assert file.exists(), "File does not exist"
     try:
         with open(file) as f:
@@ -98,11 +80,7 @@
     converter_calls = 0
     max_number_of_conversions = 10
     for converter in itertools.cycle(converters):
-<<<<<<< HEAD
-        if is_rinex_3(input):
-=======
         if is_rinex_3_obs_file(input):
->>>>>>> 62686a2a
             return input
         converter_calls += 1
         output = converter(input)
