--- conflicted
+++ resolved
@@ -23,15 +23,9 @@
 #   for more than millimeter-level, much smaller than the ephemeris error.
 expected_max_differences_broadcast_vs_precise = {
     "diff_xyz_l2_m": 11.9,
-<<<<<<< HEAD
-    "diff_dxyz_l2_mps": 1.8e-4,
-    "sat_clock_offset_m": 26,  # TODO Broadcast clock error should be much smaller than this.
-    "sat_clock_drift_mps": 1.2e-4,
-=======
     "diff_dxyz_l2_mps": 2.1e-3,
     "sat_clock_offset_m": 26,  # TODO Broadcast clock error should be much smaller than this.
     "sat_clock_drift_mps": 3.4e-4,
->>>>>>> 9668a070
 }
 
 
@@ -183,11 +177,7 @@
         rinex_sat_states.sort_values(by=["sv", "query_time_isagpst"])
         .sort_index(axis=1)
         .reset_index()
-<<<<<<< HEAD
-        .drop(columns=["index", "signal", "sat_instrumental_delay_m"])
-=======
         .drop(columns=["index", "signal", "sat_code_bias_m", "frequency_slot"])
->>>>>>> 9668a070
     )
 
     sp3_sat_states = sp3_evaluate.compute(
@@ -277,11 +267,7 @@
     ), "Was expecting only one row, make sure to sort before comparing to sp3 with more than one row"
     rinex_sat_states = (
         rinex_sat_states.reset_index()
-<<<<<<< HEAD
-        .drop(columns=["index", "signal", "sat_instrumental_delay_m"])
-=======
         .drop(columns=["index", "signal", "sat_code_bias_m", "frequency_slot"])
->>>>>>> 9668a070
         .sort_index(axis="columns")
     )
     sp3_sat_states = (
@@ -331,11 +317,7 @@
     )
     rinex_sat_states = rinex_nav_evaluate.compute_parallel(rinex_nav_file, query)
     # Check that group delays are computed for all signals
-<<<<<<< HEAD
-    assert not rinex_sat_states["sat_instrumental_delay_m"].isna().any()
-=======
     assert not rinex_sat_states["sat_code_bias_m"].isna().any()
->>>>>>> 9668a070
 
 
 def max_abs_diff_smaller_than(a, b, threshold):
@@ -402,31 +384,19 @@
             .equals(pd.Series(times))
         )
     assert max_abs_diff_smaller_than(
-<<<<<<< HEAD
-        tgds[tgds.signal == "C1C"]["sat_instrumental_delay_m"],
-=======
         tgds[tgds.signal == "C1C"]["sat_code_bias_m"],
->>>>>>> 9668a070
         constants.cGpsSpeedOfLight_mps
         * pd.Series([-1.769512891770e-08, -1.769512891770e-08, -1.769512891769e-08]),
         1e-6,
     )
     assert max_abs_diff_smaller_than(
-<<<<<<< HEAD
-        tgds[tgds.signal == "C1P"]["sat_instrumental_delay_m"],
-=======
         tgds[tgds.signal == "C1P"]["sat_code_bias_m"],
->>>>>>> 9668a070
         constants.cGpsSpeedOfLight_mps
         * pd.Series([-1.769512891770e-08, -1.769512891770e-08, -1.769512891769e-08]),
         1e-6,
     )
     assert max_abs_diff_smaller_than(
-<<<<<<< HEAD
-        tgds[tgds.signal == "C2P"]["sat_instrumental_delay_m"],
-=======
         tgds[tgds.signal == "C2P"]["sat_code_bias_m"],
->>>>>>> 9668a070
         constants.cGpsSpeedOfLight_mps
         * pd.Series([-1.769512891770e-08, -1.769512891770e-08, -1.769512891769e-08])
         * (
@@ -436,11 +406,7 @@
         ** 2,
         1e-6,
     )
-<<<<<<< HEAD
-    assert np.all(np.isnan(tgds[tgds.signal == "C5X"]["sat_instrumental_delay_m"].to_numpy()))
-=======
     assert np.all(np.isnan(tgds[tgds.signal == "C5X"]["sat_code_bias_m"].to_numpy()))
->>>>>>> 9668a070
 
 
 def test_gal_group_delay(input_for_test):
@@ -489,20 +455,12 @@
         )
     tgds = rinex_nav_evaluate.compute_parallel(rinex_3_navigation_file, query)
     assert max_abs_diff_smaller_than(
-<<<<<<< HEAD
-        tgds[tgds.signal == "C1C"]["sat_instrumental_delay_m"],
-=======
         tgds[tgds.signal == "C1C"]["sat_code_bias_m"],
->>>>>>> 9668a070
         4.889443516730e-09 * constants.cGpsSpeedOfLight_mps,
         1e-6,
     )
     assert max_abs_diff_smaller_than(
-<<<<<<< HEAD
-        tgds[tgds.signal == "C5X"]["sat_instrumental_delay_m"],
-=======
         tgds[tgds.signal == "C5X"]["sat_code_bias_m"],
->>>>>>> 9668a070
         4.423782229424e-09
         * (
             constants.carrier_frequencies_hz()["E"]["L1"][1]
@@ -513,11 +471,7 @@
         1e-6,
     )
     assert max_abs_diff_smaller_than(
-<<<<<<< HEAD
-        tgds[tgds.signal == "C7X"]["sat_instrumental_delay_m"],
-=======
         tgds[tgds.signal == "C7X"]["sat_code_bias_m"],
->>>>>>> 9668a070
         4.889443516730e-09
         * (
             constants.carrier_frequencies_hz()["E"]["L1"][1]
@@ -527,11 +481,7 @@
         * constants.cGpsSpeedOfLight_mps,
         1e-6,
     )
-<<<<<<< HEAD
-    assert np.all(np.isnan(tgds[tgds.signal == "C6B"]["sat_instrumental_delay_m"].to_numpy()))
-=======
     assert np.all(np.isnan(tgds[tgds.signal == "C6B"]["sat_code_bias_m"].to_numpy()))
->>>>>>> 9668a070
 
 
 def test_bds_group_delay(input_for_test):
@@ -587,19 +537,6 @@
     tgd_c6i_s_expected = 0 * constants.cGpsSpeedOfLight_mps
 
     assert max_abs_diff_smaller_than(
-<<<<<<< HEAD
-        tgds[tgds.signal == "C2I"].sat_instrumental_delay_m, tgd_c2i_s_expected, 1e-6
-    )
-    assert max_abs_diff_smaller_than(
-        tgds[tgds.signal == "C7I"].sat_instrumental_delay_m, tgd_c7i_s_expected, 1e-6
-    )
-    assert max_abs_diff_smaller_than(
-        tgds[tgds.signal == "C6I"].sat_instrumental_delay_m, tgd_c6i_s_expected, 1e-6
-    )
-    assert np.all(np.isnan(tgds[tgds.signal == "C1D"]["sat_instrumental_delay_m"].to_numpy()))
-    assert np.all(np.isnan(tgds[tgds.signal == "C1P"]["sat_instrumental_delay_m"].to_numpy()))
-    assert np.all(np.isnan(tgds[tgds.signal == "C5X"]["sat_instrumental_delay_m"].to_numpy()))
-=======
         tgds[tgds.signal == "C2I"].sat_code_bias_m, tgd_c2i_s_expected, 1e-6
     )
     assert max_abs_diff_smaller_than(
@@ -610,5 +547,4 @@
     )
     assert np.all(np.isnan(tgds[tgds.signal == "C1D"]["sat_code_bias_m"].to_numpy()))
     assert np.all(np.isnan(tgds[tgds.signal == "C1P"]["sat_code_bias_m"].to_numpy()))
-    assert np.all(np.isnan(tgds[tgds.signal == "C5X"]["sat_code_bias_m"].to_numpy()))
->>>>>>> 9668a070
+    assert np.all(np.isnan(tgds[tgds.signal == "C5X"]["sat_code_bias_m"].to_numpy()))