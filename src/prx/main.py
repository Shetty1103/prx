import argparse
import json

from pathlib import Path
import georinex
import pandas as pd
import numpy as np
import git
<<<<<<< HEAD
import joblib
=======

>>>>>>> 9668a070
from prx import atmospheric_corrections as atmo
from prx.rinex_nav import nav_file_discovery
from prx import constants, helpers, converters
from prx.rinex_nav import evaluate as rinex_evaluate
<<<<<<< HEAD
memory = joblib.Memory(Path(__file__).parent.joinpath("diskcache"), verbose=0)
=======
>>>>>>> 9668a070

log = helpers.get_logger(__name__)


def write_prx_file(
    prx_header: dict,
    prx_records: pd.DataFrame,
    file_name_without_extension: Path,
    output_format: str,
):
    output_writers = {"jsonseq": write_json_text_sequence_file, "csv": write_csv_file}
    if output_format not in output_writers.keys():
        assert False, f"Output format {output_format} not supported,  we can do {list(output_writers.keys())}"
    output_writers[output_format](prx_header, prx_records, file_name_without_extension)


def write_json_text_sequence_file(
    prx_header: dict, prx_records: pd.DataFrame, file_name_without_extension: Path
):
    output_file = Path(
        f"{str(file_name_without_extension)}.{constants.cPrxJsonTextSequenceFileExtension}"
    )
    with open(output_file, "w", encoding="utf-8") as file:
        file.write("\u241e" + json.dumps(prx_header, ensure_ascii=False) + "\n")
        drop_columns = [
            "time_of_reception_in_receiver_time",
            "satellite",
            "time_of_emission_in_satellite_time_integer_second_aligned_to_receiver_time",
        ]
        for epoch in prx_records["time_of_reception_in_receiver_time"].unique():
            epoch = pd.Timestamp(epoch)
            epoch_obs = prx_records[
                prx_records["time_of_reception_in_receiver_time"] == epoch
            ]
            record = {
                "time_of_reception_in_receiver_time": epoch.strftime(
                    "%Y:%m:%dT%H:%M:%S.%f"
                ),
                "satellites": {},
            }
            for idx, row in epoch_obs.iterrows():
                sat = row["satellite"]
                row = row.dropna().to_frame().transpose()
                record["satellites"][sat] = {"observations": {}}
                for col in row.columns:
                    if len(col) == 3:
                        record["satellites"][sat]["observations"][col] = row[
                            col
                        ].values[0]
                        continue
                    if col in drop_columns:
                        continue
                    if type(row[col].values[0]) is np.ndarray:
                        row[col].values[0] = row[col].values[0].tolist()
                    record["satellites"][sat][col] = row[col].values[0]
            file.write("\u241e" + json.dumps(record, ensure_ascii=False) + "\n")
    log.info(f"Generated JSON Text Sequence prx file: {output_file}")


def write_csv_file(
    prx_header: dict, flat_records: pd.DataFrame, file_name_without_extension: Path
):
    output_file = Path(
        f"{str(file_name_without_extension)}.{constants.cPrxCsvFileExtension}"
    )
    # write header
    with open(output_file, "w", encoding="utf-8") as file:
<<<<<<< HEAD
        for key in prx_header.keys():
            file.write("# %s,%s\n" % (key, prx_header[key]))
    flat_records["sat_elevation_deg"] = np.rad2deg(flat_records.elevation_rad.to_numpy())
    flat_records["sat_azim_deg"] = np.rad2deg(flat_records.azimuth_rad.to_numpy())
=======
        file.write(f"# {json.dumps(prx_header)}\n")
    flat_records["sat_elevation_deg"] = np.rad2deg(
        flat_records.elevation_rad.to_numpy()
    )
    flat_records["sat_azimuth_deg"] = np.rad2deg(flat_records.azimuth_rad.to_numpy())
>>>>>>> 9668a070
    flat_records = flat_records.drop(columns=["elevation_rad", "azimuth_rad"])
    # Re-arrange records to have one  line per code observation, with the associated carrier phase and
    # Doppler observation, and auxiliary information such as satellite position, velocity, clock offset, etc.
    # write records
    # Start with code observations, as they have TGDs, and merge in other observation types one by one
    flat_records["tracking_id"] = flat_records.observation_type.str[1:3]
    records = flat_records.loc[flat_records.observation_type.str.startswith("C")]
    records["C_obs_m"] = records.observation_value
    records = records.drop(columns=["observation_value", "observation_type"])
    type_2_unit = {"D": "hz", "L": "cycles", "S": "dBHz", "C": "m"}
    for obs_type in ["D", "L", "S"]:
        obs = flat_records.loc[flat_records.observation_type.str.startswith(obs_type)][
            [
                "satellite",
                "time_of_reception_in_receiver_time",
                "observation_value",
                "tracking_id",
            ]
        ]
        obs[f"{obs_type}_obs_{type_2_unit[obs_type]}"] = obs.observation_value
        obs = obs.drop(
            columns=[
                "observation_value",
            ]
        )
        records = records.merge(
            obs,
            on=["satellite", "time_of_reception_in_receiver_time", "tracking_id"],
            how="left",
        )
    records["constellation"] = records.satellite.str[0]
    records["prn"] = records.satellite.str[1:]
    records = records.rename(columns={"tracking_id": "rnx_obs_identifier"})
    records = records.drop(
        columns=[
            "satellite",
            "time_of_emission_in_satellite_time_integer_second_aligned_to_receiver_time",
            "time_of_emission_isagpst",
            "time_of_emission_weeksecond_isagpst",
        ]
    )
    records = records.sort_values(
        by=[
            "time_of_reception_in_receiver_time",
            "constellation",
            "prn",
            "rnx_obs_identifier",
        ]
    )

    records.to_csv(
        path_or_buf=output_file,
        index=False,
        mode="a",
    )
    log.info(f"Generated CSV prx file: {file}")


def build_metadata(input_files):
    # convert input_files to a list of files
    files = []
    files.append(input_files["obs_file"])
    files.extend([file for file in input_files["nav_file"]])

    prx_metadata = {}
    obs_header = georinex.rinexheader(input_files["obs_file"])
    prx_metadata["approximate_receiver_ecef_position_m"] = (
        np.fromstring(obs_header["APPROX POSITION XYZ"], sep=" ")
    ).tolist()
    prx_metadata["input_files"] = [
        {
            "name": file.name,
            "murmur3_hash": helpers.hash_of_file_content(file, use_sampling=False),
        }
        for file in files
    ]
    prx_metadata["prx_git_commit_id"] = git.Repo(
        search_parent_directories=True
    ).head.object.hexsha
    return prx_metadata


def check_assumptions(
    rinex_3_obs_file,
):
    obs_header = georinex.rinexheader(rinex_3_obs_file)
    if "RCV CLOCK OFFS APPL" in obs_header.keys():
        assert (
            obs_header["RCV CLOCK OFFS APPL"].strip() == "0"
        ), "Handling of 'RCV CLOCK OFFS APPL' != 0 not implemented yet."
    assert (
        obs_header["TIME OF FIRST OBS"].split()[-1].strip() == "GPS"
    ), "Handling of observation files using time scales other than GPST not implemented yet."


def build_records(
    rinex_3_obs_file,
    rinex_3_ephemerides_files,
    approximate_receiver_ecef_position_m,
):
    return _build_records_cached(
        rinex_3_obs_file,
        helpers.hash_of_file_content(rinex_3_obs_file),
        # Use a tuple here as caching expects an immutable type
        tuple(rinex_3_ephemerides_files),
        "".join(
            [helpers.hash_of_file_content(file) for file in rinex_3_ephemerides_files]
        ),
        tuple(approximate_receiver_ecef_position_m),
    )


@helpers.cache_call
def _build_records_cached(
    rinex_3_obs_file,
    rinex_3_obs_file_hash,
    rinex_3_ephemerides_files,
    rinex_3_ephemerides_file_hash,
    approximate_receiver_ecef_position_m,
):
    approximate_receiver_ecef_position_m = np.array(
        approximate_receiver_ecef_position_m
    )
    check_assumptions(rinex_3_obs_file)
    obs = helpers.parse_rinex_obs_file(rinex_3_obs_file)

    # Flatten the xarray DataSet into a pandas DataFrame:
    log.info("Converting Dataset into flat Dataframe of observations")
    flat_obs = pd.DataFrame()
    for obs_label, sat_time_obs_array in obs.data_vars.items():
        df = sat_time_obs_array.to_dataframe(name="obs_value").reset_index()
        df = df[df["obs_value"].notna()]
        df = df.assign(obs_type=lambda x: obs_label)
        flat_obs = pd.concat([flat_obs, df])

    def format_flat_rows(row):
        return [
            pd.Timestamp(row[0]),
            str(row[1]),
            row[2],
            str(row[3]),
        ]

    flat_obs = flat_obs.apply(format_flat_rows, axis=1, result_type="expand")
    flat_obs = flat_obs.rename(
        columns={
            0: "time_of_reception_in_receiver_time",
            1: "satellite",
            2: "observation_value",
            3: "observation_type",
        },
    )

    log.info("Computing times of emission in satellite time")
    per_sat = flat_obs.pivot(
        index=["time_of_reception_in_receiver_time", "satellite"],
        columns=["observation_type"],
        values="observation_value",
    ).reset_index()
    per_sat["time_scale"] = (
        per_sat["satellite"].str[0].map(constants.constellation_2_system_time_scale)
    )
    per_sat["system_time_scale_epoch"] = per_sat["time_scale"].map(
        constants.system_time_scale_rinex_utc_epoch
    )
    # When calling georinex.load() with useindicators=True, there are additional ssi columns such as C1Cssi.
    # To exclude them, we check the length of the column name
    code_phase_columns = [c for c in per_sat.columns if c[0] == "C" and len(c) == 3]
    # TODO Find a more self-explanatory name for the following variable
    #
    #  The following term contains, for each satellite
    #  - time-of-flight: around 70 ms for MEO orbits. This includes small
    #  terms (up to tens of meters in units of distance, ten meters correspond to 34 nanoseconds)
    #  such as satellite code bias and atmospheric delays
    #  - satellite clock offset w.r.t. its constellation time
    #  - the receiver clock offset w.r.t. the satellite's constellation time (GPST, GST, BDT etc.) modulo 1 second
    # The integer seconds of the receiver clock offset w.r.t. the satellite's constellation time (GPST, GST, BDT etc.)
    # are likely removed by the receiver to align all pseudoranges to the same order of magnitude.
    # By subtracting the term from the receiver time of reception, we get the time of emission in
    # the satellite's constellation time frame (integer-second aligned to the receiver time frame), plus the
    # satellite clock offset plus those small terms of a few tens of nanoseconds
    tof_dtrx = pd.to_timedelta(
        per_sat[code_phase_columns]
        .mean(axis=1, skipna=True)
        .divide(constants.cGpsSpeedOfLight_mps),
        unit="s",
    )
    per_sat[
        "time_of_emission_in_satellite_time_integer_second_aligned_to_receiver_time"
    ] = per_sat["time_of_reception_in_receiver_time"] - tof_dtrx
    # As error terms are tens of nanoseconds here, and the receiver clock is integer-second aligned to GPST, we
    # already have times-of-emission that are integer-second aligned GPST here.
    per_sat["time_of_emission_isagpst"] = (
        per_sat.time_of_emission_in_satellite_time_integer_second_aligned_to_receiver_time
    )
    per_sat["time_of_emission_weeksecond_isagpst"] = per_sat.apply(
        lambda row: helpers.timedelta_2_weeks_and_seconds(
            row.time_of_emission_isagpst
            - constants.system_time_scale_rinex_utc_epoch["GPST"]
        )[1],
        axis=1,
    )

    flat_obs = flat_obs.merge(
        per_sat[
            [
                "time_of_reception_in_receiver_time",
                "satellite",
                "time_of_emission_in_satellite_time_integer_second_aligned_to_receiver_time",
                "time_of_emission_isagpst",
                "time_of_emission_weeksecond_isagpst",
            ]
        ],
        on=["time_of_reception_in_receiver_time", "satellite"],
    )

    # Compute broadcast position, velocity, clock offset, clock offset rate and TGDs
    query = flat_obs[flat_obs["observation_type"].str.startswith("C")]
    query[["signal", "sv", "query_time_isagpst"]] = query[
        ["observation_type", "satellite", "time_of_emission_isagpst"]
    ]

    sat_states_per_day = []
    for file in rinex_3_ephemerides_files:
        # get year and doy from NAV filename
        year = int(file.name[12:16])
        doy = int(file.name[16:19])
        log.info(f"Computing satellite states for {year}-{doy:03d}")
        sat_states_per_day.append(
            rinex_evaluate.compute_parallel(
                file,
                query.loc[
                    (
                        query.query_time_isagpst
                        >= pd.Timestamp(year=year, month=1, day=1)
                        + pd.Timedelta(days=doy - 1)
                    )
                    & (
                        query.query_time_isagpst
                        < pd.Timestamp(year=year, month=1, day=1)
                        + pd.Timedelta(days=doy)
                    )
                ],
            )
        )
    sat_states = pd.concat(sat_states_per_day)
    sat_states = sat_states.rename(
        columns={
            "sv": "satellite",
            "signal": "observation_type",
            "query_time_isagpst": "time_of_emission_isagpst",
        }
    )
    # We need Timestamps to compute tropo delays
    sat_states = sat_states.merge(
        flat_obs[
            [
                "satellite",
                "time_of_emission_isagpst",
                "time_of_reception_in_receiver_time",
            ]
        ].drop_duplicates(),
        on=["satellite", "time_of_emission_isagpst"],
        how="left",
    )
    # Compute anything else that is satellite-specific
<<<<<<< HEAD
    sat_states[
        "relativistic_clock_effect_m"
    ] = helpers.compute_relativistic_clock_effect(
        sat_states[["sat_pos_x_m", "sat_pos_y_m", "sat_pos_z_m"]].to_numpy(),
        sat_states[["sat_vel_x_mps", "sat_vel_y_mps", "sat_vel_z_mps"]].to_numpy(),
    )
    sat_states["sagnac_effect_m"] = helpers.compute_sagnac_effect(
        sat_states[["sat_pos_x_m", "sat_pos_y_m", "sat_pos_z_m"]].to_numpy(), receiver_ecef_position_m
=======
    sat_states["relativistic_clock_effect_m"] = (
        helpers.compute_relativistic_clock_effect(
            sat_states[["sat_pos_x_m", "sat_pos_y_m", "sat_pos_z_m"]].to_numpy(),
            sat_states[["sat_vel_x_mps", "sat_vel_y_mps", "sat_vel_z_mps"]].to_numpy(),
        )
    )
    sat_states["sagnac_effect_m"] = helpers.compute_sagnac_effect(
        sat_states[["sat_pos_x_m", "sat_pos_y_m", "sat_pos_z_m"]].to_numpy(),
        approximate_receiver_ecef_position_m,
>>>>>>> 9668a070
    )
    [latitude_user_rad, longitude_user_rad, height_user_m] = helpers.ecef_2_geodetic(
        approximate_receiver_ecef_position_m
    )
    days_of_year = np.array(
        sat_states["time_of_reception_in_receiver_time"]
        .apply(lambda element: element.timetuple().tm_yday)
        .to_numpy()
    )
    (
        sat_states["elevation_rad"],
        sat_states["azimuth_rad"],
    ) = helpers.compute_satellite_elevation_and_azimuth(
<<<<<<< HEAD
        sat_states[["sat_pos_x_m", "sat_pos_y_m", "sat_pos_z_m"]].to_numpy(), receiver_ecef_position_m
=======
        sat_states[["sat_pos_x_m", "sat_pos_y_m", "sat_pos_z_m"]].to_numpy(),
        approximate_receiver_ecef_position_m,
>>>>>>> 9668a070
    )
    (
        tropo_delay_m,
        __,
        __,
        __,
        __,
    ) = atmo.compute_unb3m_correction(
        latitude_user_rad * np.ones(days_of_year.shape),
        height_user_m * np.ones(days_of_year.shape),
        days_of_year,
        sat_states.elevation_rad.to_numpy(),
    )
    sat_states["tropo_delay_m"] = tropo_delay_m
    # Compute time_system_corr_dict somewhere in your code before using it
    sat_states["constellation"] = sat_states["satellite"].str[0]
    time_system_corr_dict = helpers.parse_rinex_nav_file(rinex_3_ephemerides_file)  # Define your dictionary here
    icb_all_constellations = helpers.compute_icb_all_constellations(time_system_corr_dict)
    # Call the compute_icb_all_constellations function
    sat_states['inter_constellation_bias_m'] = sat_states.apply(lambda row: icb_all_constellations.get(row['constellation'], np.nan), axis=1)

    # rows with Doppler and carrier phase observations
    # TODO understand why dropping duplicates with
    #  subset=['satellite', 'time_of_emission_isagpst']
    #  leads to fewer rows here, looks like there are multiple position/velocity/clock values for
    #  the same satellite and the same time of emission
    sat_specific = sat_states[
        sat_states.columns.drop(
<<<<<<< HEAD
            ["observation_type", "sat_instrumental_delay_m", "time_of_reception_in_receiver_time","constellation"]
=======
            [
                "observation_type",
                "sat_code_bias_m",
                "time_of_reception_in_receiver_time",
            ]
>>>>>>> 9668a070
        )
    ].drop_duplicates(subset=["satellite", "time_of_emission_isagpst"])
    # Group delays are signal-specific, so we merge them in separately
    code_specific = sat_states[
<<<<<<< HEAD
        ["satellite", "observation_type", "time_of_emission_isagpst", "sat_instrumental_delay_m"]
=======
        ["satellite", "observation_type", "time_of_emission_isagpst", "sat_code_bias_m"]
>>>>>>> 9668a070
    ].drop_duplicates(
        subset=["satellite", "observation_type", "time_of_emission_isagpst"]
    )
    flat_obs = flat_obs.merge(
        sat_specific, on=["satellite", "time_of_emission_isagpst"], how="left"
    )
    flat_obs = flat_obs.merge(
        code_specific,
        on=["satellite", "observation_type", "time_of_emission_isagpst"],
        how="left",
    )

    def signal_2_carrier_frequency(row):
        if np.isnan(row["frequency_slot"]):
            return np.nan
        return constants.carrier_frequencies_hz()[row.satellite[0]][
            "L" + row.observation_type[1]
<<<<<<< HEAD
        ],
        axis=1,
    )
    nav_header = georinex.rinexheader(rinex_3_ephemerides_file)
    flat_obs.loc[
        flat_obs.observation_type.str.startswith("C"), "iono_delay_m"
    ] = -atmo.compute_klobuchar_l1_correction(
        flat_obs[
            flat_obs.observation_type.str.startswith("C")
        ].time_of_emission_weeksecond_system_time.to_numpy(),
        nav_header["IONOSPHERIC CORR"]["GPSA"],
        nav_header["IONOSPHERIC CORR"]["GPSB"],
        flat_obs[flat_obs.observation_type.str.startswith("C")].elevation_rad,
        flat_obs[flat_obs.observation_type.str.startswith("C")].azimuth_rad,
        latitude_user_rad,
        longitude_user_rad,
    ) * (
        constants.carrier_frequencies_hz()["G"]["L1"] ** 2
        / flat_obs[flat_obs.observation_type.str.startswith("C")].carrier_frequency_hz
        ** 2
    )
    flat_obs.loc[
        flat_obs.observation_type.str.startswith("L"), "carrier_iono_delay_klobuchar_m"
    ] = atmo.compute_klobuchar_l1_correction(
        flat_obs[
            flat_obs.observation_type.str.startswith("L")
        ].time_of_emission_weeksecond_system_time.to_numpy(),
        nav_header["IONOSPHERIC CORR"]["GPSA"],
        nav_header["IONOSPHERIC CORR"]["GPSB"],
        flat_obs[flat_obs.observation_type.str.startswith("L")].elevation_rad,
        flat_obs[flat_obs.observation_type.str.startswith("L")].azimuth_rad,
        latitude_user_rad,
        longitude_user_rad,
    ) * (
        constants.carrier_frequencies_hz()["G"]["L1"] ** 2
        / flat_obs[flat_obs.observation_type.str.startswith("L")].carrier_frequency_hz
        ** 2
    )

    return flat_obs

def process(observation_file_path: Path, output_format="jsonseq"):
=======
        ][row["frequency_slot"]]

    flat_obs.loc[:, "carrier_frequency_hz"] = flat_obs.apply(
        signal_2_carrier_frequency, axis=1
    )
    # create a dictionary containing the headers of the different NAV files.
    # The keys are the "YYYYDDD" (year and day of year) and are located at
    # [12:19] of the file name using RINEX naming convention
    nav_header_dict = {
        file.name[12:19]: georinex.rinexheader(file)
        for file in rinex_3_ephemerides_files
    }

    for file in rinex_3_ephemerides_files:
        # get year and doy from NAV filename
        year = int(file.name[12:16])
        doy = int(file.name[16:19])
        log.info(f"Computing iono delay for {year}-{doy:03d}")

        # Selection criteria: time of emission belonging to the day of the current NAV file
        mask = (
            flat_obs.time_of_emission_isagpst
            >= pd.Timestamp(year=year, month=1, day=1) + pd.Timedelta(days=doy - 1)
        ) & (
            flat_obs.time_of_emission_isagpst
            < pd.Timestamp(year=year, month=1, day=1) + pd.Timedelta(days=doy)
        )

        flat_obs.loc[
            mask,
            "iono_delay_m",
        ] = -atmo.compute_klobuchar_l1_correction(
            flat_obs.loc[mask].time_of_emission_weeksecond_isagpst.to_numpy(),
            nav_header_dict[f"{year:03d}" + f"{doy:03d}"]["IONOSPHERIC CORR"]["GPSA"],
            nav_header_dict[f"{year:03d}" + f"{doy:03d}"]["IONOSPHERIC CORR"]["GPSB"],
            flat_obs.loc[mask].elevation_rad,
            flat_obs.loc[mask].azimuth_rad,
            latitude_user_rad,
            longitude_user_rad,
        ) * (
            constants.carrier_frequencies_hz()["G"]["L1"][1] ** 2
            / flat_obs.loc[mask].carrier_frequency_hz ** 2
        )

    return flat_obs


def process(observation_file_path: Path, output_format="csv"):
>>>>>>> 9668a070
    # We expect a Path, but might get a string here:
    observation_file_path = Path(observation_file_path)
    log.info(
        f"Starting processing {observation_file_path.name} (full path {observation_file_path})"
    )
    rinex_3_obs_file = converters.anything_to_rinex_3(observation_file_path)
    prx_file = rinex_3_obs_file.with_suffix("")
    aux_files = nav_file_discovery.discover_or_download_auxiliary_files(
        rinex_3_obs_file
    )
<<<<<<< HEAD

=======
    metadata = build_metadata(
        {"obs_file": rinex_3_obs_file, "nav_file": aux_files["broadcast_ephemerides"]}
    )
    records = build_records(
        rinex_3_obs_file,
        aux_files["broadcast_ephemerides"],
        metadata["approximate_receiver_ecef_position_m"],
    )
>>>>>>> 9668a070
    write_prx_file(
        metadata,
        records,
        prx_file,
        output_format,
    )

if __name__ == "__main__":
    parser = argparse.ArgumentParser(
        prog="prx",
        description="prx processes RINEX observations, computes a few useful things such as satellite position, "
        "relativistic effects etc. and outputs everything to a text file in a convenient format.",
        epilog="P.S. GNSS rules!",
    )
    parser.add_argument(
        "--observation_file_path", type=str, help="Observation file path", default=None
    )
    parser.add_argument(
        "--output_format",
        type=str,
        help="Output file format",
        choices=["jsonseq", "csv"],
        default="jsonseq",
    )
    args = parser.parse_args()
    if (
        args.observation_file_path is not None
        and Path(args.observation_file_path).exists()
    ):
        process(Path(args.observation_file_path), args.output_format)<|MERGE_RESOLUTION|>--- conflicted
+++ resolved
@@ -1,24 +1,15 @@
 import argparse
 import json
-
 from pathlib import Path
 import georinex
 import pandas as pd
 import numpy as np
 import git
-<<<<<<< HEAD
-import joblib
-=======
-
->>>>>>> 9668a070
+
 from prx import atmospheric_corrections as atmo
 from prx.rinex_nav import nav_file_discovery
 from prx import constants, helpers, converters
 from prx.rinex_nav import evaluate as rinex_evaluate
-<<<<<<< HEAD
-memory = joblib.Memory(Path(__file__).parent.joinpath("diskcache"), verbose=0)
-=======
->>>>>>> 9668a070
 
 log = helpers.get_logger(__name__)
 
@@ -86,18 +77,11 @@
     )
     # write header
     with open(output_file, "w", encoding="utf-8") as file:
-<<<<<<< HEAD
-        for key in prx_header.keys():
-            file.write("# %s,%s\n" % (key, prx_header[key]))
-    flat_records["sat_elevation_deg"] = np.rad2deg(flat_records.elevation_rad.to_numpy())
-    flat_records["sat_azim_deg"] = np.rad2deg(flat_records.azimuth_rad.to_numpy())
-=======
         file.write(f"# {json.dumps(prx_header)}\n")
     flat_records["sat_elevation_deg"] = np.rad2deg(
         flat_records.elevation_rad.to_numpy()
     )
     flat_records["sat_azimuth_deg"] = np.rad2deg(flat_records.azimuth_rad.to_numpy())
->>>>>>> 9668a070
     flat_records = flat_records.drop(columns=["elevation_rad", "azimuth_rad"])
     # Re-arrange records to have one  line per code observation, with the associated carrier phase and
     # Doppler observation, and auxiliary information such as satellite position, velocity, clock offset, etc.
@@ -147,7 +131,6 @@
             "rnx_obs_identifier",
         ]
     )
-
     records.to_csv(
         path_or_buf=output_file,
         index=False,
@@ -364,16 +347,6 @@
         how="left",
     )
     # Compute anything else that is satellite-specific
-<<<<<<< HEAD
-    sat_states[
-        "relativistic_clock_effect_m"
-    ] = helpers.compute_relativistic_clock_effect(
-        sat_states[["sat_pos_x_m", "sat_pos_y_m", "sat_pos_z_m"]].to_numpy(),
-        sat_states[["sat_vel_x_mps", "sat_vel_y_mps", "sat_vel_z_mps"]].to_numpy(),
-    )
-    sat_states["sagnac_effect_m"] = helpers.compute_sagnac_effect(
-        sat_states[["sat_pos_x_m", "sat_pos_y_m", "sat_pos_z_m"]].to_numpy(), receiver_ecef_position_m
-=======
     sat_states["relativistic_clock_effect_m"] = (
         helpers.compute_relativistic_clock_effect(
             sat_states[["sat_pos_x_m", "sat_pos_y_m", "sat_pos_z_m"]].to_numpy(),
@@ -383,7 +356,6 @@
     sat_states["sagnac_effect_m"] = helpers.compute_sagnac_effect(
         sat_states[["sat_pos_x_m", "sat_pos_y_m", "sat_pos_z_m"]].to_numpy(),
         approximate_receiver_ecef_position_m,
->>>>>>> 9668a070
     )
     [latitude_user_rad, longitude_user_rad, height_user_m] = helpers.ecef_2_geodetic(
         approximate_receiver_ecef_position_m
@@ -397,12 +369,8 @@
         sat_states["elevation_rad"],
         sat_states["azimuth_rad"],
     ) = helpers.compute_satellite_elevation_and_azimuth(
-<<<<<<< HEAD
-        sat_states[["sat_pos_x_m", "sat_pos_y_m", "sat_pos_z_m"]].to_numpy(), receiver_ecef_position_m
-=======
         sat_states[["sat_pos_x_m", "sat_pos_y_m", "sat_pos_z_m"]].to_numpy(),
         approximate_receiver_ecef_position_m,
->>>>>>> 9668a070
     )
     (
         tropo_delay_m,
@@ -424,6 +392,7 @@
     # Call the compute_icb_all_constellations function
     sat_states['inter_constellation_bias_m'] = sat_states.apply(lambda row: icb_all_constellations.get(row['constellation'], np.nan), axis=1)
 
+    # Merge in all sat states that are not signal-specific, i.e. can be copied into
     # rows with Doppler and carrier phase observations
     # TODO understand why dropping duplicates with
     #  subset=['satellite', 'time_of_emission_isagpst']
@@ -431,24 +400,17 @@
     #  the same satellite and the same time of emission
     sat_specific = sat_states[
         sat_states.columns.drop(
-<<<<<<< HEAD
-            ["observation_type", "sat_instrumental_delay_m", "time_of_reception_in_receiver_time","constellation"]
-=======
             [
                 "observation_type",
                 "sat_code_bias_m",
                 "time_of_reception_in_receiver_time",
+                "constellation",
             ]
->>>>>>> 9668a070
         )
     ].drop_duplicates(subset=["satellite", "time_of_emission_isagpst"])
     # Group delays are signal-specific, so we merge them in separately
     code_specific = sat_states[
-<<<<<<< HEAD
-        ["satellite", "observation_type", "time_of_emission_isagpst", "sat_instrumental_delay_m"]
-=======
         ["satellite", "observation_type", "time_of_emission_isagpst", "sat_code_bias_m"]
->>>>>>> 9668a070
     ].drop_duplicates(
         subset=["satellite", "observation_type", "time_of_emission_isagpst"]
     )
@@ -466,50 +428,6 @@
             return np.nan
         return constants.carrier_frequencies_hz()[row.satellite[0]][
             "L" + row.observation_type[1]
-<<<<<<< HEAD
-        ],
-        axis=1,
-    )
-    nav_header = georinex.rinexheader(rinex_3_ephemerides_file)
-    flat_obs.loc[
-        flat_obs.observation_type.str.startswith("C"), "iono_delay_m"
-    ] = -atmo.compute_klobuchar_l1_correction(
-        flat_obs[
-            flat_obs.observation_type.str.startswith("C")
-        ].time_of_emission_weeksecond_system_time.to_numpy(),
-        nav_header["IONOSPHERIC CORR"]["GPSA"],
-        nav_header["IONOSPHERIC CORR"]["GPSB"],
-        flat_obs[flat_obs.observation_type.str.startswith("C")].elevation_rad,
-        flat_obs[flat_obs.observation_type.str.startswith("C")].azimuth_rad,
-        latitude_user_rad,
-        longitude_user_rad,
-    ) * (
-        constants.carrier_frequencies_hz()["G"]["L1"] ** 2
-        / flat_obs[flat_obs.observation_type.str.startswith("C")].carrier_frequency_hz
-        ** 2
-    )
-    flat_obs.loc[
-        flat_obs.observation_type.str.startswith("L"), "carrier_iono_delay_klobuchar_m"
-    ] = atmo.compute_klobuchar_l1_correction(
-        flat_obs[
-            flat_obs.observation_type.str.startswith("L")
-        ].time_of_emission_weeksecond_system_time.to_numpy(),
-        nav_header["IONOSPHERIC CORR"]["GPSA"],
-        nav_header["IONOSPHERIC CORR"]["GPSB"],
-        flat_obs[flat_obs.observation_type.str.startswith("L")].elevation_rad,
-        flat_obs[flat_obs.observation_type.str.startswith("L")].azimuth_rad,
-        latitude_user_rad,
-        longitude_user_rad,
-    ) * (
-        constants.carrier_frequencies_hz()["G"]["L1"] ** 2
-        / flat_obs[flat_obs.observation_type.str.startswith("L")].carrier_frequency_hz
-        ** 2
-    )
-
-    return flat_obs
-
-def process(observation_file_path: Path, output_format="jsonseq"):
-=======
         ][row["frequency_slot"]]
 
     flat_obs.loc[:, "carrier_frequency_hz"] = flat_obs.apply(
@@ -558,7 +476,6 @@
 
 
 def process(observation_file_path: Path, output_format="csv"):
->>>>>>> 9668a070
     # We expect a Path, but might get a string here:
     observation_file_path = Path(observation_file_path)
     log.info(
@@ -569,9 +486,6 @@
     aux_files = nav_file_discovery.discover_or_download_auxiliary_files(
         rinex_3_obs_file
     )
-<<<<<<< HEAD
-
-=======
     metadata = build_metadata(
         {"obs_file": rinex_3_obs_file, "nav_file": aux_files["broadcast_ephemerides"]}
     )
@@ -580,13 +494,13 @@
         aux_files["broadcast_ephemerides"],
         metadata["approximate_receiver_ecef_position_m"],
     )
->>>>>>> 9668a070
     write_prx_file(
         metadata,
         records,
         prx_file,
         output_format,
     )
+
 
 if __name__ == "__main__":
     parser = argparse.ArgumentParser(
