--- conflicted
+++ resolved
@@ -79,7 +79,7 @@
     with open(output_file, "w", encoding="utf-8") as file:
         file.write(f"# {json.dumps(prx_header)}\n")
     flat_records["sat_elevation_deg"] = np.rad2deg(flat_records.elevation_rad.to_numpy())
-    flat_records["sat_azim_deg"] = np.rad2deg(flat_records.azimuth_rad.to_numpy())
+    flat_records["sat_azimuth_deg"] = np.rad2deg(flat_records.azimuth_rad.to_numpy())
     flat_records = flat_records.drop(columns=["elevation_rad", "azimuth_rad"])
     # Re-arrange records to have one  line per code observation, with the associated carrier phase and
     # Doppler observation, and auxiliary information such as satellite position, velocity, clock offset, etc.
@@ -458,45 +458,6 @@
             constants.carrier_frequencies_hz()["G"]["L1"][1] ** 2
             / flat_obs.loc[mask].carrier_frequency_hz ** 2
         )
-<<<<<<< HEAD
-    )
-    nav_header = georinex.rinexheader(rinex_3_ephemerides_file)
-    flat_obs.loc[
-        flat_obs.observation_type.str.startswith("C"), "iono_delay_m"
-    ] = -atmo.compute_klobuchar_l1_correction(
-        flat_obs[
-            flat_obs.observation_type.str.startswith("C")
-        ].time_of_emission_weeksecond_system_time.to_numpy(),
-        nav_header["IONOSPHERIC CORR"]["GPSA"],
-        nav_header["IONOSPHERIC CORR"]["GPSB"],
-        flat_obs[flat_obs.observation_type.str.startswith("C")].elevation_rad,
-        flat_obs[flat_obs.observation_type.str.startswith("C")].azimuth_rad,
-        latitude_user_rad,
-        longitude_user_rad,
-    ) * (
-        constants.carrier_frequencies_hz()["G"]["L1"] ** 2
-        / flat_obs[flat_obs.observation_type.str.startswith("C")].carrier_frequency_hz
-        ** 2
-    )
-    flat_obs.loc[
-        flat_obs.observation_type.str.startswith("L"), "carrier_iono_delay_klobuchar_m"
-    ] = atmo.compute_klobuchar_l1_correction(
-        flat_obs[
-            flat_obs.observation_type.str.startswith("L")
-        ].time_of_emission_weeksecond_system_time.to_numpy(),
-        nav_header["IONOSPHERIC CORR"]["GPSA"],
-        nav_header["IONOSPHERIC CORR"]["GPSB"],
-        flat_obs[flat_obs.observation_type.str.startswith("L")].elevation_rad,
-        flat_obs[flat_obs.observation_type.str.startswith("L")].azimuth_rad,
-        latitude_user_rad,
-        longitude_user_rad,
-    ) * (
-        constants.carrier_frequencies_hz()["G"]["L1"] ** 2
-        / flat_obs[flat_obs.observation_type.str.startswith("L")].carrier_frequency_hz
-        ** 2
-    )
-=======
->>>>>>> 4b9154ed
 
     return flat_obs
 
