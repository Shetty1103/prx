import pandas as pd
import numpy as np
from pathlib import Path
from prx.sp3.evaluate import compute
import shutil
import pytest
import os
from prx import constants


@pytest.fixture
def input_for_test():
    test_directory = (
        Path(__file__).parent.joinpath(f"./tmp_test_directory_{__name__}").resolve()
    )
    if test_directory.exists():
        # Start from empty directory, might avoid hiding some subtle bugs, e.g.
        shutil.rmtree(test_directory)
    os.makedirs(test_directory)

    test_sp3_file = test_directory.joinpath("WUM0MGXULT_20220010000_01H_05M_ORB.SP3")
    shutil.copy(
        Path(__file__).parent.joinpath("datasets", test_sp3_file.name), test_sp3_file
    )

    test_sp3_file_with_one_sample_removed = test_directory.joinpath(
        "WUM0MGXULT_20220010000_01H_05M_ORB_one_sample_removed.SP3"
    )
    shutil.copy(
        Path(__file__).parent.joinpath(
            "datasets", test_sp3_file_with_one_sample_removed.name
        ),
        test_sp3_file_with_one_sample_removed,
    )

    assert test_sp3_file.exists()
    assert test_sp3_file_with_one_sample_removed.exists()

    yield {
        "test_file": test_sp3_file,
        "test_file_one_sample_removed": test_sp3_file_with_one_sample_removed,
    }
    shutil.rmtree(test_directory)


def test_at_sample(input_for_test):
    sp3_file = input_for_test["test_file"]
    # Compute satellite states directly at a sample
    query = pd.DataFrame(
        [
            {
                "query_time_isagpst": pd.Timestamp("2021-12-31T00:20:00.00000000"),
                "sv": "G01",
            }
        ]
    )
    sat_states = compute(sp3_file, query)
    # We then expect the satellite state to be close to the sample
    # PG01  13744.907145 -20823.122313   8309.113118    469.979467
    assert np.allclose(
<<<<<<< HEAD
        sat_states[sat_states["sv"] == "G01"][["sat_pos_x_m", "sat_pos_y_m", "sat_pos_z_m"]].to_numpy(),
=======
        sat_states[sat_states["sv"] == "G01"][
            ["sat_pos_x_m", "sat_pos_y_m", "sat_pos_z_m"]
        ].to_numpy(),
>>>>>>> 9668a070
        1e3 * np.array([13744.907145, -20823.122313, 8309.113118]),
        rtol=1e-5,
        atol=1e-3,
    )
    assert np.allclose(
        sat_states[sat_states["sv"] == "G01"][["sat_clock_offset_m"]].to_numpy(),
        np.array(
            [
                (469.979467 / constants.cMicrosecondsPerSecond)
                * constants.cGpsSpeedOfLight_mps
            ]
        ),
        rtol=1e-5,
        atol=1e-3 / constants.cGpsSpeedOfLight_mps,
    )


def test_between_samples(input_for_test):
    sp3_file = input_for_test["test_file_one_sample_removed"]
    # Compute satellite states at a sample time that has been manually removed from the file
    query = pd.DataFrame(
        [
            {
                "query_time_isagpst": pd.Timestamp("2021-12-31T00:30:00.00000000"),
                "sv": "G01",
            }
        ]
    )
    sat_states = compute(sp3_file, query)
    # We then expect the interpolated satellite state to be close to the removed sample
    # PG01  13624.009028 -20092.399598  10082.111937    469.973744
<<<<<<< HEAD
    assert sat_states[sat_states["sv"] == "G01"][["sat_pos_x_m", "sat_pos_y_m", "sat_pos_z_m"]].to_numpy()[
        0
    ] == pytest.approx(
=======
    assert sat_states[sat_states["sv"] == "G01"][
        ["sat_pos_x_m", "sat_pos_y_m", "sat_pos_z_m"]
    ].to_numpy()[0] == pytest.approx(
>>>>>>> 9668a070
        1e3 * np.array([13624.009028, -20092.399598, 10082.111937]), abs=1e-3
    )
    assert np.allclose(
        sat_states[sat_states["sv"] == "G01"][["sat_clock_offset_m"]].to_numpy(),
        np.array(
            [
                constants.cGpsSpeedOfLight_mps
                * (469.973744 / constants.cMicrosecondsPerSecond)
            ]
        ),
        rtol=1e-5,
        atol=1e-3 / constants.cGpsSpeedOfLight_mps,
    )<|MERGE_RESOLUTION|>--- conflicted
+++ resolved
@@ -58,13 +58,9 @@
     # We then expect the satellite state to be close to the sample
     # PG01  13744.907145 -20823.122313   8309.113118    469.979467
     assert np.allclose(
-<<<<<<< HEAD
-        sat_states[sat_states["sv"] == "G01"][["sat_pos_x_m", "sat_pos_y_m", "sat_pos_z_m"]].to_numpy(),
-=======
         sat_states[sat_states["sv"] == "G01"][
             ["sat_pos_x_m", "sat_pos_y_m", "sat_pos_z_m"]
         ].to_numpy(),
->>>>>>> 9668a070
         1e3 * np.array([13744.907145, -20823.122313, 8309.113118]),
         rtol=1e-5,
         atol=1e-3,
@@ -96,15 +92,9 @@
     sat_states = compute(sp3_file, query)
     # We then expect the interpolated satellite state to be close to the removed sample
     # PG01  13624.009028 -20092.399598  10082.111937    469.973744
-<<<<<<< HEAD
-    assert sat_states[sat_states["sv"] == "G01"][["sat_pos_x_m", "sat_pos_y_m", "sat_pos_z_m"]].to_numpy()[
-        0
-    ] == pytest.approx(
-=======
     assert sat_states[sat_states["sv"] == "G01"][
         ["sat_pos_x_m", "sat_pos_y_m", "sat_pos_z_m"]
     ].to_numpy()[0] == pytest.approx(
->>>>>>> 9668a070
         1e3 * np.array([13624.009028, -20092.399598, 10082.111937]), abs=1e-3
     )
     assert np.allclose(
