<<<<<<< HEAD

=======
import logging
>>>>>>> 4b9154ed
import os
from pathlib import Path
import shutil
import subprocess

import numpy as np
import pandas as pd
import pytest

from prx import helpers
from prx import constants
from prx import main
from prx.user import parse_prx_csv_file, spp_pt_lsq, spp_vt_lsq


# This function sets up a temporary directory, copies a rinex observations file into that directory
# and returns its path. The @pytest.fixture annotation allows us to pass the function as an input
# to test functions. When running a test function, pytest will then first run this function, pass
# whatever is passed to `yield` to the test function, and run the code after `yield` after the test,
# even if the test crashes.
@pytest.fixture
def input_for_test():


    test_directory = Path(f"./tmp_test_directory_{__name__}").resolve()
    if test_directory.exists():
        # Make sure the expected file has not been generated before and is still on disk due to e.g. a previous
        # test run having crashed:
        shutil.rmtree(test_directory)
    os.makedirs(test_directory)
    compressed_compact_rinex_file = "TLSE00FRA_R_20230010100_10S_01S_MO.crx.gz"
    test_file = test_directory.joinpath(compressed_compact_rinex_file)
    shutil.copy(
        Path(__file__).parent
        / f"datasets/TLSE_2023001/{compressed_compact_rinex_file}",
        test_file,
    )
    assert test_file.exists()
    # Also provide ephemerides so the test does not have to download them:
    ephemerides_file = "BRDC00IGS_R_20230010000_01D_MN.rnx.zip"
    shutil.copy(
        Path(__file__).parent / f"datasets/TLSE_2023001/{ephemerides_file}",
        test_file.parent.joinpath(ephemerides_file),
    )
    assert test_file.parent.joinpath(ephemerides_file).exists()

    yield test_file
    shutil.rmtree(test_file.parent)


@pytest.fixture
def input_for_test_with_first_epoch_at_midnight():
    # Having a first epoch at midnight requires to have the NAV data from the previous day, because we are computing
    # the time of emission as (time of reception - pseudorange/celerity)
    test_directory = Path(f"./tmp_test_directory_{__name__}").resolve()
    if test_directory.exists():
        # Make sure the expected file has not been generated before and is still on disk due to e.g. a previous
        # test run having crashed:
        shutil.rmtree(test_directory)
    os.makedirs(test_directory)

    filepath_to_obs_file = "TLSE00FRA_R_20230010000_30M_30S_GO.crx.gz"
    test_obs_file = test_directory.joinpath(filepath_to_obs_file)
    shutil.copy(
        Path(__file__).parent / f"datasets/TLSE_2023001/{filepath_to_obs_file}",
        test_obs_file,
    )
    assert test_obs_file.exists()

    # nav data from same day
    shutil.copy(
        Path(__file__).parent
        / "datasets/TLSE_2023001/BRDC00IGS_R_20230010000_01D_MN.rnx.zip",
        test_directory.joinpath("BRDC00IGS_R_20230010000_01D_MN.rnx.zip"),
    )
    # nav data from previous day
    shutil.copy(
        Path(__file__).parent
        / "datasets/TLSE_2023001/BRDC00IGS_R_20223650000_01D_MN.rnx.gz",
        test_directory.joinpath("BRDC00IGS_R_20223650000_01D_MN.rnx.gz"),
    )

    yield {
        "obs_file": test_obs_file,
    }
    shutil.rmtree(test_directory)


def test_prx_command_line_call_with_csv_output(input_for_test):
    test_file = input_for_test
    prx_path = helpers.prx_repository_root() / "src/prx/main.py"
    command = (
        f"python {prx_path} --observation_file_path {test_file} --output_format csv"
    )
    result = subprocess.run(
        command, capture_output=True, shell=True, cwd=str(test_file.parent)
    )
    expected_prx_file = Path(
        str(test_file).replace("crx.gz", constants.cPrxCsvFileExtension)
    )
    assert result.returncode == 0
    assert expected_prx_file.exists()


def test_prx_function_call_with_csv_output(input_for_test):
    test_file = input_for_test
    main.process(observation_file_path=test_file, output_format="csv")
    expected_prx_file = Path(
        str(test_file).replace("crx.gz", constants.cPrxCsvFileExtension)
    )
    assert expected_prx_file.exists()
    df = pd.read_csv(expected_prx_file, comment="#")
    assert not df.empty
    assert helpers.is_sorted(df.time_of_reception_in_receiver_time)
    # Elevation sanity check
    assert (
        df[(df.prn == 14) & (df.constellation == "C")].sat_elevation_deg - 34.86
    ).abs().max() < 0.3


def test_prx_function_call_for_obs_file_across_two_days(
    input_for_test_with_first_epoch_at_midnight,
):
    test_file = input_for_test_with_first_epoch_at_midnight["obs_file"]
    main.process(observation_file_path=test_file, output_format="csv")
    expected_prx_file = Path(
        str(test_file).replace("crx.gz", constants.cPrxCsvFileExtension)
    )
    assert expected_prx_file.exists()


def run_rinex_through_prx(rinex_obs_file: Path):
    main.process(observation_file_path=rinex_obs_file, output_format="csv")
    expected_prx_file = Path(
        str(rinex_obs_file).replace("crx.gz", constants.cPrxCsvFileExtension)
    )
    assert expected_prx_file.exists()
    records, metadata = parse_prx_csv_file(expected_prx_file)
    records = pd.read_csv(expected_prx_file, comment="#")
    assert not records.empty
    assert metadata
    records.sat_instrumental_delay_m = records.sat_instrumental_delay_m.fillna(0)
    records = records[records.C_obs_m.notna() & records.sat_pos_x_m.notna()]
    return records, metadata


def test_spp_lsq(input_for_test):
    df, metadata = run_rinex_through_prx(input_for_test)
    df["sv"] = df["constellation"].astype(str) + df["prn"].astype(str)
    df_first_epoch = df[
        df.time_of_reception_in_receiver_time
        == df.time_of_reception_in_receiver_time.min()
    ]
    for constellations_to_use in [("G", "E", "C"), ("G",), ("E",), ("C",), ("R",)]:
        obs = df_first_epoch[df.constellation.isin(constellations_to_use)]
        pt_lsq = spp_pt_lsq(obs)
        vt_lsq = spp_vt_lsq(obs, p_ecef_m=pt_lsq[0:3, :])
        position_offset = pt_lsq[0:3, :] - np.array(
            metadata["approximate_receiver_ecef_position_m"]
        ).reshape(-1, 1)
        # Static receiver, so:
        velocity_offset = vt_lsq[0:3, :]
        logging.info(
            f"Using constellations: {constellations_to_use}, {len(obs.sv.unique())} SVs"
        )
<<<<<<< HEAD
        assert np.max(np.abs(vt_lsq[0:3, :])) < 1e-1


def test_csv_parameter_renaming(input_for_test):
    test_file = input_for_test
    main.process(observation_file_path=test_file, output_format="csv")
    expected_prx_file = Path(
        str(test_file).replace("crx.gz", constants.cPrxCsvFileExtension)
    )
    assert expected_prx_file.exists()

    # Read the CSV file
    df = pd.read_csv(expected_prx_file, comment="#")

    # Renamed parameters
    renamed_parameters = {
        'time_of_reception_in_receiver_time',
        'sat_clock_offset_m',
        'sat_clock_drift_mps',
        'sat_pos_x_m',
        'sat_pos_y_m',
        'sat_pos_z_m',
        'sat_vel_x_mps',
        'sat_vel_y_mps',
        'sat_vel_z_mps',
        'relativistic_clock_effect_m',
        'sagnac_effect_m',
        'tropo_delay_m',
        'sat_instrumental_delay_m',
        'carrier_frequency_hz',
        'iono_delay_m',
        'carrier_iono_delay_klobuchar_m',
        'sat_elevation_deg',
        'sat_azim_deg',
        'rnx_obs_identifier',
        'C_obs_m',
        'D_obs_hz',
        'L_obs_cycles',
        'S_obs_dBHz',
        'constellation',
        'prn'
    }

    # Check if all renamed parameters exist in the dataframe columns
    for parameter in renamed_parameters:
        assert parameter in df.columns
=======
        logging.info(f"Position offset: {position_offset}")
        logging.info(f"Velocity offset: {velocity_offset}")
        assert np.max(np.abs(position_offset)) < 1e1
        assert np.max(np.abs(velocity_offset)) < 1e-1


def test_spp_lsq_for_obs_file_across_two_days(
    input_for_test_with_first_epoch_at_midnight,
):
    df, metadata = run_rinex_through_prx(
        input_for_test_with_first_epoch_at_midnight["obs_file"]
    )
    df_first_epoch = df[
        df.time_of_reception_in_receiver_time
        == df.time_of_reception_in_receiver_time.min()
    ]
    for constellations_to_use in [
        ("G",),
    ]:
        obs = df_first_epoch[df.constellation.isin(constellations_to_use)]
        pt_lsq = spp_pt_lsq(obs)
        vt_lsq = spp_vt_lsq(obs, p_ecef_m=pt_lsq[0:3, :])
        position_offset = pt_lsq[0:3, :] - np.array(
            metadata["approximate_receiver_ecef_position_m"]
        ).reshape(-1, 1)
        # Static receiver, so:
        velocity_offset = vt_lsq[0:3, :]
        logging.info(f"Position offset: {position_offset}")
        logging.info(f"Velocity offset: {velocity_offset}")
        assert np.max(np.abs(position_offset)) < 1e1
        assert np.max(np.abs(velocity_offset)) < 1e-1
>>>>>>> 4b9154ed
<|MERGE_RESOLUTION|>--- conflicted
+++ resolved
@@ -1,8 +1,3 @@
-<<<<<<< HEAD
-
-=======
-import logging
->>>>>>> 4b9154ed
 import os
 from pathlib import Path
 import shutil
@@ -25,8 +20,6 @@
 # even if the test crashes.
 @pytest.fixture
 def input_for_test():
-
-
     test_directory = Path(f"./tmp_test_directory_{__name__}").resolve()
     if test_directory.exists():
         # Make sure the expected file has not been generated before and is still on disk due to e.g. a previous
@@ -144,7 +137,7 @@
     records = pd.read_csv(expected_prx_file, comment="#")
     assert not records.empty
     assert metadata
-    records.sat_instrumental_delay_m = records.sat_instrumental_delay_m.fillna(0)
+    records.sat_code_bias_m = records.sat_code_bias_m.fillna(0)
     records = records[records.C_obs_m.notna() & records.sat_pos_x_m.notna()]
     return records, metadata
 
@@ -168,8 +161,37 @@
         logging.info(
             f"Using constellations: {constellations_to_use}, {len(obs.sv.unique())} SVs"
         )
-<<<<<<< HEAD
-        assert np.max(np.abs(vt_lsq[0:3, :])) < 1e-1
+        logging.info(f"Position offset: {position_offset}")
+        logging.info(f"Velocity offset: {velocity_offset}")
+        assert np.max(np.abs(position_offset)) < 1e1
+        assert np.max(np.abs(velocity_offset)) < 1e-1
+
+
+def test_spp_lsq_for_obs_file_across_two_days(
+    input_for_test_with_first_epoch_at_midnight,
+):
+    df, metadata = run_rinex_through_prx(
+        input_for_test_with_first_epoch_at_midnight["obs_file"]
+    )
+    df_first_epoch = df[
+        df.time_of_reception_in_receiver_time
+        == df.time_of_reception_in_receiver_time.min()
+    ]
+    for constellations_to_use in [
+        ("G",),
+    ]:
+        obs = df_first_epoch[df.constellation.isin(constellations_to_use)]
+        pt_lsq = spp_pt_lsq(obs)
+        vt_lsq = spp_vt_lsq(obs, p_ecef_m=pt_lsq[0:3, :])
+        position_offset = pt_lsq[0:3, :] - np.array(
+            metadata["approximate_receiver_ecef_position_m"]
+        ).reshape(-1, 1)
+        # Static receiver, so:
+        velocity_offset = vt_lsq[0:3, :]
+        logging.info(f"Position offset: {position_offset}")
+        logging.info(f"Velocity offset: {velocity_offset}")
+        assert np.max(np.abs(position_offset)) < 1e1
+        assert np.max(np.abs(velocity_offset)) < 1e-1
 
 
 def test_csv_parameter_renaming(input_for_test):
@@ -214,37 +236,4 @@
 
     # Check if all renamed parameters exist in the dataframe columns
     for parameter in renamed_parameters:
-        assert parameter in df.columns
-=======
-        logging.info(f"Position offset: {position_offset}")
-        logging.info(f"Velocity offset: {velocity_offset}")
-        assert np.max(np.abs(position_offset)) < 1e1
-        assert np.max(np.abs(velocity_offset)) < 1e-1
-
-
-def test_spp_lsq_for_obs_file_across_two_days(
-    input_for_test_with_first_epoch_at_midnight,
-):
-    df, metadata = run_rinex_through_prx(
-        input_for_test_with_first_epoch_at_midnight["obs_file"]
-    )
-    df_first_epoch = df[
-        df.time_of_reception_in_receiver_time
-        == df.time_of_reception_in_receiver_time.min()
-    ]
-    for constellations_to_use in [
-        ("G",),
-    ]:
-        obs = df_first_epoch[df.constellation.isin(constellations_to_use)]
-        pt_lsq = spp_pt_lsq(obs)
-        vt_lsq = spp_vt_lsq(obs, p_ecef_m=pt_lsq[0:3, :])
-        position_offset = pt_lsq[0:3, :] - np.array(
-            metadata["approximate_receiver_ecef_position_m"]
-        ).reshape(-1, 1)
-        # Static receiver, so:
-        velocity_offset = vt_lsq[0:3, :]
-        logging.info(f"Position offset: {position_offset}")
-        logging.info(f"Velocity offset: {velocity_offset}")
-        assert np.max(np.abs(position_offset)) < 1e1
-        assert np.max(np.abs(velocity_offset)) < 1e-1
->>>>>>> 4b9154ed
+        assert parameter in df.columns