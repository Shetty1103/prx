
import os
from pathlib import Path
import shutil
import subprocess

import numpy as np
import pandas as pd
import pytest

from prx import helpers
from prx import constants
from prx import main
from prx.user import parse_prx_csv_file, spp_pt_lsq, spp_vt_lsq


# This function sets up a temporary directory, copies a rinex observations file into that directory
# and returns its path. The @pytest.fixture annotation allows us to pass the function as an input
# to test functions. When running a test function, pytest will then first run this function, pass
# whatever is passed to `yield` to the test function, and run the code after `yield` after the test,
# even  if the test crashes.
@pytest.fixture
def input_for_test():
    

    test_directory = Path(f"./tmp_test_directory_{__name__}").resolve()
    if test_directory.exists():
        # Make sure the expected file has not been generated before and is still on disk due to e.g. a previous
        # test run having crashed:
        shutil.rmtree(test_directory)
    os.makedirs(test_directory)
    compressed_compact_rinex_file = "TLSE00FRA_R_20230010100_10S_01S_MO.crx.gz"
    test_file = test_directory.joinpath(compressed_compact_rinex_file)
    shutil.copy(
        Path(__file__).parent
        / f"datasets/TLSE_2023001/{compressed_compact_rinex_file}",
        test_file,
    )
    assert test_file.exists()
    # Also provide ephemerides so the test does not have to download them:
    ephemerides_file = "BRDC00IGS_R_20230010000_01D_MN.rnx.zip"
    shutil.copy(
        Path(__file__).parent / f"datasets/TLSE_2023001/{ephemerides_file}",
        test_file.parent.joinpath(ephemerides_file),
    )
    assert test_file.parent.joinpath(ephemerides_file).exists()

    yield test_file
    shutil.rmtree(test_file.parent)


def test_prx_command_line_call_with_csv_output(input_for_test):
    test_file = input_for_test
    prx_path = helpers.prx_repository_root() / "src/prx/main.py"
    command = (
        f"python {prx_path} --observation_file_path {test_file} --output_format csv"
    )
    result = subprocess.run(
        command, capture_output=True, shell=True, cwd=str(test_file.parent)
    )
    expected_prx_file = Path(
        str(test_file).replace("crx.gz", constants.cPrxCsvFileExtension)
    )
    assert result.returncode == 0
    assert expected_prx_file.exists()


def test_prx_function_call_with_csv_output(input_for_test):
    test_file = input_for_test
    main.process(observation_file_path=test_file, output_format="csv")
    expected_prx_file = Path(
        str(test_file).replace("crx.gz", constants.cPrxCsvFileExtension)
    )
    assert expected_prx_file.exists()
    df = pd.read_csv(expected_prx_file, comment="#")
    assert not df.empty
    assert helpers.is_sorted(df.time_of_reception_in_receiver_time)
    # Elevation sanity check
    assert (
<<<<<<< HEAD
        df[(df.prn == 14) & (df.constellation == "C")].sat_elevation_deg - 34.86
    ).abs().max() < 0.3







def prx_csv_to_pandas(filepath: str):
    """
    # Read a PRX_CSV file and convert it to pandas DataFrame
    """
    data_prx = pd.read_csv(
        filepath,
        comment="#",

        parse_dates=["time_of_reception_in_receiver_time"],
    )
    return data_prx

def test_csv_format():
    # Path to the generated prx csv file
    csv_file = (
        helpers.prx_repository_root()
        .joinpath("tools/validation_data/TLSE00FRA_R_20230010100_10S_01S_MO.csv")
    )
    # Read the generated CSV file and convert it to pandas DataFrame
    data_prx = prx_csv_to_pandas(csv_file)

    # List of expected field names after renaming
    fields_expected = ['sat_clock_offset_m', 'sat_clock_drift_mps', 'sat_pos_x_m','sat_vel_x_mps',
    'sat_instrumental_delay_m','iono_delay_m','sat_elevation_deg','sat_azim_deg','rnx_obs_identifier','C_obs_m']

    # Check if the renamed fields are present in the DataFrame columns
    for field in fields_expected:
        assert field in data_prx.columns

    # Check values of the first observation for a few fields (not involving prx computations)
    assert data_prx.iloc[0].time_of_reception_in_receiver_time == pd.Timestamp("2023-01-01 01:00:00")
    assert data_prx.iloc[0].constellation == "C"
    assert data_prx.iloc[0].prn == 5
    assert data_prx.iloc[0].observation_code == "2I"
    assert data_prx.iloc[0].code_observation_m == 39902331.27300
    assert data_prx.iloc[0].doppler_observation_hz == -19.17200
    assert data_prx.iloc[0].carrier_observation_m == 39902329.09610697
    assert data_prx.iloc[0].cn0_dbhz == 35.60000
=======
        df[(df.prn == 14) & (df.constellation == "C")].elevation_deg - 34.86
    ).abs().max() < 0.3


def run_rinex_through_prx(rinex_obs_file: Path):
    main.process(observation_file_path=rinex_obs_file, output_format="csv")
    expected_prx_file = Path(
        str(rinex_obs_file).replace("crx.gz", constants.cPrxCsvFileExtension)
    )
    assert expected_prx_file.exists()
    records, metadata = parse_prx_csv_file(expected_prx_file)
    records = pd.read_csv(expected_prx_file, comment="#")
    assert not records.empty
    assert metadata
    records.group_delay_m = records.group_delay_m.fillna(0)
    records = records[records.C_obs.notna() & records.x_m.notna()]
    return records, metadata


def test_spp_lsq(input_for_test):
    df, metadata = run_rinex_through_prx(input_for_test)
    df_first_epoch = df[
        df.time_of_reception_in_receiver_time
        == df.time_of_reception_in_receiver_time.min()
    ]
    for constellations_to_use in [("G", "E", "C"), ("G",), ("E",), ("C",)]:
        obs = df_first_epoch[df.constellation.isin(constellations_to_use)]
        pt_lsq = spp_pt_lsq(obs)
        vt_lsq = spp_vt_lsq(obs, p_ecef_m=pt_lsq[0:3, :])
        assert (
            np.max(
                np.abs(
                    pt_lsq[0:3, :]
                    - np.array(
                        metadata["approximate_receiver_ecef_position_m"]
                    ).reshape(-1, 1)
                )
            )
            < 1e1
        )
        assert np.max(np.abs(vt_lsq[0:3, :])) < 1e-1
>>>>>>> 6ad59282
<|MERGE_RESOLUTION|>--- conflicted
+++ resolved
@@ -21,7 +21,7 @@
 # even  if the test crashes.
 @pytest.fixture
 def input_for_test():
-    
+
 
     test_directory = Path(f"./tmp_test_directory_{__name__}").resolve()
     if test_directory.exists():
@@ -77,9 +77,47 @@
     assert helpers.is_sorted(df.time_of_reception_in_receiver_time)
     # Elevation sanity check
     assert (
-<<<<<<< HEAD
         df[(df.prn == 14) & (df.constellation == "C")].sat_elevation_deg - 34.86
     ).abs().max() < 0.3
+
+
+def run_rinex_through_prx(rinex_obs_file: Path):
+    main.process(observation_file_path=rinex_obs_file, output_format="csv")
+    expected_prx_file = Path(
+        str(rinex_obs_file).replace("crx.gz", constants.cPrxCsvFileExtension)
+    )
+    assert expected_prx_file.exists()
+    records, metadata = parse_prx_csv_file(expected_prx_file)
+    records = pd.read_csv(expected_prx_file, comment="#")
+    assert not records.empty
+    assert metadata
+    records.group_delay_m = records.group_delay_m.fillna(0)
+    records = records[records.C_obs.notna() & records.x_m.notna()]
+    return records, metadata
+
+
+def test_spp_lsq(input_for_test):
+    df, metadata = run_rinex_through_prx(input_for_test)
+    df_first_epoch = df[
+        df.time_of_reception_in_receiver_time
+        == df.time_of_reception_in_receiver_time.min()
+    ]
+    for constellations_to_use in [("G", "E", "C"), ("G",), ("E",), ("C",)]:
+        obs = df_first_epoch[df.constellation.isin(constellations_to_use)]
+        pt_lsq = spp_pt_lsq(obs)
+        vt_lsq = spp_vt_lsq(obs, p_ecef_m=pt_lsq[0:3, :])
+        assert (
+            np.max(
+                np.abs(
+                    pt_lsq[0:3, :]
+                    - np.array(
+                        metadata["approximate_receiver_ecef_position_m"]
+                    ).reshape(-1, 1)
+                )
+            )
+            < 1e1
+        )
+        assert np.max(np.abs(vt_lsq[0:3, :])) < 1e-1
 
 
 
@@ -124,47 +162,4 @@
     assert data_prx.iloc[0].code_observation_m == 39902331.27300
     assert data_prx.iloc[0].doppler_observation_hz == -19.17200
     assert data_prx.iloc[0].carrier_observation_m == 39902329.09610697
-    assert data_prx.iloc[0].cn0_dbhz == 35.60000
-=======
-        df[(df.prn == 14) & (df.constellation == "C")].elevation_deg - 34.86
-    ).abs().max() < 0.3
-
-
-def run_rinex_through_prx(rinex_obs_file: Path):
-    main.process(observation_file_path=rinex_obs_file, output_format="csv")
-    expected_prx_file = Path(
-        str(rinex_obs_file).replace("crx.gz", constants.cPrxCsvFileExtension)
-    )
-    assert expected_prx_file.exists()
-    records, metadata = parse_prx_csv_file(expected_prx_file)
-    records = pd.read_csv(expected_prx_file, comment="#")
-    assert not records.empty
-    assert metadata
-    records.group_delay_m = records.group_delay_m.fillna(0)
-    records = records[records.C_obs.notna() & records.x_m.notna()]
-    return records, metadata
-
-
-def test_spp_lsq(input_for_test):
-    df, metadata = run_rinex_through_prx(input_for_test)
-    df_first_epoch = df[
-        df.time_of_reception_in_receiver_time
-        == df.time_of_reception_in_receiver_time.min()
-    ]
-    for constellations_to_use in [("G", "E", "C"), ("G",), ("E",), ("C",)]:
-        obs = df_first_epoch[df.constellation.isin(constellations_to_use)]
-        pt_lsq = spp_pt_lsq(obs)
-        vt_lsq = spp_vt_lsq(obs, p_ecef_m=pt_lsq[0:3, :])
-        assert (
-            np.max(
-                np.abs(
-                    pt_lsq[0:3, :]
-                    - np.array(
-                        metadata["approximate_receiver_ecef_position_m"]
-                    ).reshape(-1, 1)
-                )
-            )
-            < 1e1
-        )
-        assert np.max(np.abs(vt_lsq[0:3, :])) < 1e-1
->>>>>>> 6ad59282
+    assert data_prx.iloc[0].cn0_dbhz == 35.60000