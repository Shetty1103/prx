<<<<<<< HEAD
import shutil
import os
from pathlib import Path
from prx import helpers, converters, parse_rinex
=======
import logging
import platform
import numpy as np
import pytest
from prx import helpers
>>>>>>> 9668a070
from prx import constants
from prx import converters
import pandas as pd
<<<<<<< HEAD
import math
import numpy as np
import pytest
=======
from pathlib import Path
import shutil
import os
import subprocess

log = logging.getLogger(__name__)


@pytest.fixture
def input_for_test():
    test_directory = Path(f"./tmp_test_directory_{__name__}").resolve()
    if test_directory.exists():
        # Make sure the expected file has not been generated before and is still on disk due to e.g. a previous
        # test run having crashed:
        shutil.rmtree(test_directory)
    os.makedirs(test_directory)
    compressed_compact_rinex_file = "TLSE00FRA_R_20230010100_10S_01S_MO.crx.gz"
    test_file = {"obs": test_directory.joinpath(compressed_compact_rinex_file)}
    shutil.copy(
        Path(__file__).parent
        / f"datasets/TLSE_2023001/{compressed_compact_rinex_file}",
        test_file["obs"],
    )
    assert test_file["obs"].exists()

    # Also provide ephemerides so the test does not have to download them:
    ephemerides_file = "BRDC00IGS_R_20230010000_01D_MN.rnx.zip"
    test_file["nav"] = test_directory.joinpath(ephemerides_file)
    shutil.copy(
        Path(__file__).parent / f"datasets/TLSE_2023001/{ephemerides_file}",
        test_file["nav"].parent.joinpath(ephemerides_file),
    )
    assert test_file["nav"].parent.joinpath(ephemerides_file).exists()

    # sp3 file
    sp3_file = "GFZ0MGXRAP_20230010000_01D_05M_ORB.SP3"
    test_file["sp3"] = test_directory.joinpath(sp3_file)
    shutil.copy(
        Path(__file__).parent / f"datasets/TLSE_2023001/{sp3_file}",
        test_file["sp3"].parent.joinpath(sp3_file),
    )
    assert test_file["sp3"].parent.joinpath(sp3_file).exists()

    yield test_file
    shutil.rmtree(test_directory)
>>>>>>> 9668a070


def test_rinex_header_time_string_2_timestamp_ns():
    assert helpers.timestamp_2_timedelta(
        helpers.rinex_header_time_string_2_timestamp_ns(
            "  1980     1     6     0     0    0.0000000     GPS"
        ),
        "GPST",
    ) == pd.Timedelta(0)
    assert helpers.timestamp_2_timedelta(
        helpers.rinex_header_time_string_2_timestamp_ns(
            "  1980     1     6     0     0    1.0000000     GPS"
        ),
        "GPST",
    ) == pd.Timedelta(constants.cNanoSecondsPerSecond, unit="ns")
    timestamp = helpers.rinex_header_time_string_2_timestamp_ns(
        "  1980     1     6     0     0    1.0000001     GPS"
    )
    timedelta = helpers.timestamp_2_timedelta(timestamp, "GPST")

    assert timedelta == pd.Timedelta(constants.cNanoSecondsPerSecond + 100, unit="ns")
    assert helpers.timestamp_2_timedelta(
        helpers.rinex_header_time_string_2_timestamp_ns(
            "  1980     1     7     0     0    0.0000000     GPS"
        ),
        "GPST",
    ) == pd.Timedelta(
        constants.cSecondsPerDay * constants.cNanoSecondsPerSecond, unit="ns"
    )


def test_ecef_to_geodetic():
    tolerance_rad = 1e-3 / 6400e3  # equivalent to one mm at Earth surface
    tolerance_alt = 1e-3

    ecef_coords = [6378137.0, 0.0, 0.0]
    expected_geodetic = [0.0, 0.0, 0.0]
    computed_geodetic = helpers.ecef_2_geodetic(ecef_coords)
    assert (
        np.abs(np.array(expected_geodetic[:2]) - np.array(computed_geodetic[:2]))
        < tolerance_rad
    ).all()
    assert np.abs(expected_geodetic[2] - computed_geodetic[2]) < tolerance_alt

    ecef_coords = [0.0, 6378137.0, 0.0]
    expected_geodetic = [np.deg2rad(0.0), np.deg2rad(90), 0.0]
    computed_geodetic = helpers.ecef_2_geodetic(ecef_coords)
    assert (
        np.abs(np.array(expected_geodetic[:2]) - np.array(computed_geodetic[:2]))
        < tolerance_rad
    ).all()
    assert np.abs(expected_geodetic[2] - computed_geodetic[2]) < tolerance_alt

    ecef_coords = [4624518, 116590, 4376497]  # Toulouse, France
    expected_geodetic = [
        np.deg2rad(43.604698100243851),
        np.deg2rad(1.444193786348353),
        151.9032,
    ]
    computed_geodetic = helpers.ecef_2_geodetic(ecef_coords)
    assert (
        np.abs(np.array(expected_geodetic[:2]) - np.array(computed_geodetic[:2]))
        < tolerance_rad
    ).all()
    assert np.abs(expected_geodetic[2] - computed_geodetic[2]) < tolerance_alt

    ecef_coords = [
        -4.646050004314417e06,
        2.553206120634516e06,
        -3.534374202256767e06,
    ]  # Sidney
    expected_geodetic = [np.deg2rad(-33.8688197), np.deg2rad(151.2092955), 0]
    computed_geodetic = helpers.ecef_2_geodetic(ecef_coords)
    assert (
        np.abs(np.array(expected_geodetic[:2]) - np.array(computed_geodetic[:2]))
        < tolerance_rad
    ).all()
    assert np.abs(expected_geodetic[2] - computed_geodetic[2]) < tolerance_alt

    ecef_coords = [
        1.362205559782862e06,
        -3.423584689115747e06,
        -5.188704112366104e06,
    ]  # Ushuaia, Argentina
    expected_geodetic = [np.deg2rad(-54.8019121), np.deg2rad(-68.3029511), 0]
    computed_geodetic = helpers.ecef_2_geodetic(ecef_coords)
    assert (
        np.abs(np.array(expected_geodetic[:2]) - np.array(computed_geodetic[:2]))
        < tolerance_rad
    ).all()
    assert np.abs(expected_geodetic[2] - computed_geodetic[2]) < tolerance_alt


def test_satellite_elevation_and_azimuth():
    tolerance = np.deg2rad(1e-3)

    sat_pos_ecef = np.array([[26600e3, 0.0, 0.0]])
    rx_pos_ecef = np.array([6400e3, 0.0, 0.0])
    expected_el, expected_az = np.deg2rad(90), np.deg2rad(0)
    computed_el, computed_az = helpers.compute_satellite_elevation_and_azimuth(
        sat_pos_ecef, rx_pos_ecef
    )
    assert np.abs(expected_el - computed_el) < tolerance
    assert np.abs(expected_az - computed_az) < tolerance

    sat_pos_ecef = np.array([[2.066169397996826e07, 0.0, 1.428355697996826e07]])
    rx_pos_ecef = np.array([6378137.0, 0.0, 0.0])
    expected_el, expected_az = np.deg2rad(45), np.deg2rad(0)
    computed_el, computed_az = helpers.compute_satellite_elevation_and_azimuth(
        sat_pos_ecef, rx_pos_ecef
    )
    assert np.abs(expected_el - computed_el) < tolerance
    assert np.abs(expected_az - computed_az) < tolerance

    sat_pos_ecef = np.array(
        [[2.066169397996826e07, 7.141778489984130e06, 1.236992320105505e07]]
    )
    rx_pos_ecef = np.array([6378137.0, 0.0, 0.0])
    expected_el, expected_az = np.deg2rad(45), np.deg2rad(30)
    computed_el, computed_az = helpers.compute_satellite_elevation_and_azimuth(
        sat_pos_ecef, rx_pos_ecef
    )
    assert np.abs(expected_el - computed_el) < tolerance
    assert np.abs(expected_az - computed_az) < tolerance


def test_sagnac_effect():
    # load validation data
    path_to_validation_file = (
        helpers.prx_repository_root() / "tools/validation_data/sagnac_effect.csv"
    )

    # satellite position (from reference CSV header)
    sat_pos = np.array([[28400000, 0, 0]])

    # read data
    data = np.loadtxt(
        path_to_validation_file,
        delimiter=",",
        skiprows=3,
    )

    sagnac_effect_reference = np.zeros((data.shape[0],))
    sagnac_effect_computed = np.zeros((data.shape[0],))
    for ind in range(data.shape[0]):
        rx_pos = data[ind, 0:3]
        sagnac_effect_reference[ind] = data[ind, 3]
        sagnac_effect_computed[ind] = helpers.compute_sagnac_effect(sat_pos, rx_pos)

    # errors come from the approximation of cos and sin for small angles
    # millimeter accuracy should be sufficient
    tolerance = 1e-3
    assert np.max(np.abs(sagnac_effect_computed - sagnac_effect_reference)) < tolerance

<<<<<<< HEAD
@pytest.fixture
def rnx3_input_for_test():
    test_directory = Path(f"./tmp_test_directory_{__name__}").resolve()
    if test_directory.exists():
        # Start from empty directory, might avoid hiding some subtle bugs, e.g.
        # file decompression not working properly
        shutil.rmtree(test_directory)
    os.makedirs(test_directory)

    rnx3_nav_test_file = test_directory.joinpath("BRDC00IGS_R_20230010000_01D_MN.rnx")
    shutil.copy(
        helpers.prx_repository_root()
        / f"src/prx/test/datasets/TLSE_2023001/{rnx3_nav_test_file.name}",
        rnx3_nav_test_file,
    )
    assert rnx3_nav_test_file.exists()

    yield {"rnx3_nav_file": rnx3_nav_test_file}
    shutil.rmtree(test_directory)

def test_compute_inter_constellation_bias_from_rinex3(rnx3_input_for_test):
    # filepath towards RNX3 NAV file
    path_to_rnx3_nav_file = converters.anything_to_rinex_3(
        rnx3_input_for_test["rnx3_nav_file"]
    )
    # Parse the RNX3 NAV file
    computed_time_system_corr_dict  = helpers.parse_rinex_nav_file(path_to_rnx3_nav_file)
    computed_icb_dict = helpers.compute_icb_all_constellations(computed_time_system_corr_dict)
    # Manually defined ICB dictionary values
    manual_icb_dict = {
        'G': 0.0,
        'R': 1.256415677,
        'E': -0.35531,
        'C': -0.25,
        'I': -1.396,
        'J': np.nan,
        'S': np.nan
    }

    # Ensure that the returned dictionary is not empty
    assert computed_icb_dict

    # Ensure that the returned dictionary contains entries for all constellations
    assert all(constellation in computed_icb_dict for constellation in ['G', 'R', 'E', 'C', 'I', 'J', 'S'])

    # Ensure that each entry in the dictionary matches the corresponding manual value
    for constellation in manual_icb_dict:
        if math.isnan(computed_icb_dict[constellation]) and math.isnan(manual_icb_dict[constellation]):
            continue  # Skip if both values are nan
        assert math.isclose(computed_icb_dict[constellation], manual_icb_dict[constellation], abs_tol=1e-3)
=======

def test_is_sorted():
    assert helpers.is_sorted([1, 2, 3, 4, 5])
    assert not helpers.is_sorted([1, 2, 3, 5, 4])
    assert not helpers.is_sorted([5, 4, 3, 2, 1])
    assert helpers.is_sorted([1, 1, 1, 1, 1])
    assert helpers.is_sorted([1])
    assert helpers.is_sorted([])


def test_gfzrnx_execution_on_obs_file(input_for_test):
    """Check execution of gfzrnx on a RNX OBS file and check"""
    # convert test file to RX3 format
    file_obs = converters.anything_to_rinex_3(input_for_test["obs"])
    # list all gfzrnx binaries contained in the folder "prx/tools/gfzrnx/"
    path_folder_gfzrnx = helpers.prx_repository_root().joinpath("tools", "gfzrnx")
    path_binary = path_folder_gfzrnx.joinpath(
        constants.gfzrnx_binary[platform.system()]
    )
    # assert len(gfzrnx_binaries) > 0, "Could not find any gfzrnx binary"
    command = [
        str(path_binary),
        "-finp",
        str(file_obs),
        "-fout",
        str(file_obs.parent.joinpath("gfzrnx_out.rnx")),
    ]
    result = subprocess.run(
        command,
        capture_output=True,
    )
    if result.returncode == 0:
        log.info(
            f"Ran gfzrnx file repair on {file_obs.name} with {constants.gfzrnx_binary[platform.system()]}"
        )
    else:
        log.info(f"gfzrnx file repair run failed: {result}")

    assert file_obs.parent.joinpath("gfzrnx_out.rnx").exists()


def test_gfzrnx_execution_on_nav_file(input_for_test):
    """Check execution of gfzrnx on a RNX NAV file and check"""
    file_nav = converters.anything_to_rinex_3(input_for_test["nav"])
    path_folder_gfzrnx = helpers.prx_repository_root().joinpath("tools", "gfzrnx")
    path_binary = path_folder_gfzrnx.joinpath(
        constants.gfzrnx_binary[platform.system()]
    )
    # assert len(gfzrnx_binaries) > 0, "Could not find any gfzrnx binary"
    command = [
        str(path_binary),
        "-finp",
        str(file_nav),
        "-fout",
        str(file_nav.parent.joinpath("gfzrnx_out.rnx")),
    ]
    result = subprocess.run(
        command,
        capture_output=True,
    )
    if result.returncode == 0:
        log.info(
            f"Ran gfzrnx file repair on {file_nav.name} with {constants.gfzrnx_binary[platform.system()]}"
        )
    else:
        log.info(f"gfzrnx file repair run failed: {result}")

    assert file_nav.parent.joinpath("gfzrnx_out.rnx").exists()


def test_gfzrnx_function_call(input_for_test):
    """Check function call of gfzrnx on a RNX OBS file and check"""
    file_nav = converters.anything_to_rinex_3(input_for_test["nav"])
    file_obs = converters.anything_to_rinex_3(input_for_test["obs"])
    file_sp3 = input_for_test["sp3"]

    file_nav = helpers.repair_with_gfzrnx(file_nav)
    file_obs = helpers.repair_with_gfzrnx(file_obs)
    # running gfzrnx on a file that is not a RNX file should result in an error
    try:
        file_sp3 = helpers.repair_with_gfzrnx(file_sp3)
    except AssertionError:
        log.info(f"gfzrnx binary did not execute with file {file_sp3}")
    assert True


def test_row_wise_dot_product():
    # Check whether the way we compute the row-wise dot product with numpy yields the expected result
    A = np.array([[1, 2], [4, 5], [7, 8]])
    B = np.array([[10, 20], [30, 40], [50, 60]])
    row_wise_dot = np.sum(A * B, axis=1).reshape(-1, 1)
    assert (row_wise_dot == np.array([[10 + 40], [120 + 200], [350 + 480]])).all()
>>>>>>> 9668a070
<|MERGE_RESOLUTION|>--- conflicted
+++ resolved
@@ -1,26 +1,16 @@
-<<<<<<< HEAD
-import shutil
-import os
-from pathlib import Path
-from prx import helpers, converters, parse_rinex
-=======
 import logging
 import platform
 import numpy as np
 import pytest
 from prx import helpers
->>>>>>> 9668a070
 from prx import constants
 from prx import converters
 import pandas as pd
-<<<<<<< HEAD
-import math
-import numpy as np
-import pytest
-=======
 from pathlib import Path
 import shutil
+import math
 import os
+import parse_rinex
 import subprocess
 
 log = logging.getLogger(__name__)
@@ -63,7 +53,6 @@
 
     yield test_file
     shutil.rmtree(test_directory)
->>>>>>> 9668a070
 
 
 def test_rinex_header_time_string_2_timestamp_ns():
@@ -218,7 +207,6 @@
     tolerance = 1e-3
     assert np.max(np.abs(sagnac_effect_computed - sagnac_effect_reference)) < tolerance
 
-<<<<<<< HEAD
 @pytest.fixture
 def rnx3_input_for_test():
     test_directory = Path(f"./tmp_test_directory_{__name__}").resolve()
@@ -269,7 +257,7 @@
         if math.isnan(computed_icb_dict[constellation]) and math.isnan(manual_icb_dict[constellation]):
             continue  # Skip if both values are nan
         assert math.isclose(computed_icb_dict[constellation], manual_icb_dict[constellation], abs_tol=1e-3)
-=======
+
 
 def test_is_sorted():
     assert helpers.is_sorted([1, 2, 3, 4, 5])
@@ -361,5 +349,4 @@
     A = np.array([[1, 2], [4, 5], [7, 8]])
     B = np.array([[10, 20], [30, 40], [50, 60]])
     row_wise_dot = np.sum(A * B, axis=1).reshape(-1, 1)
-    assert (row_wise_dot == np.array([[10 + 40], [120 + 200], [350 + 480]])).all()
->>>>>>> 9668a070
+    assert (row_wise_dot == np.array([[10 + 40], [120 + 200], [350 + 480]])).all()