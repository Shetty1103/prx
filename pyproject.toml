--- conflicted
+++ resolved
@@ -19,13 +19,8 @@
 gitpython = "^3.1.41"
 scipy = "^1.12.0"
 matplotlib = "^3.8.2"
-<<<<<<< HEAD
-jupyter = "^1.0.0"
-dask = "^2024.2.1"
-=======
 pytest-xdist = "^3.5.0"
 ruff = "^0.3.3"
->>>>>>> 9668a070
 
 
 [build-system]
